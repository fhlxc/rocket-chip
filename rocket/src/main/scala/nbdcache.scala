package rocket

import Chisel._
import Node._
import Constants._
import uncore._
import Util._

case class DCacheConfig(sets: Int, ways: Int, co: CoherencePolicy,
                        nmshr: Int, nrpq: Int, nsdq: Int, ntlb: Int,
                        code: Code = new IdentityCode,
                        narrowRead: Boolean = true,
                        reqtagbits: Int = -1, databits: Int = -1)
{
  require(isPow2(sets))
  require(isPow2(ways)) // TODO: relax this
  def lines = sets*ways
  def dm = ways == 1
  def ppnbits = PADDR_BITS - PGIDX_BITS
  def vpnbits = VADDR_BITS - PGIDX_BITS
  def pgidxbits = PGIDX_BITS
  def offbits = OFFSET_BITS
  def paddrbits = ppnbits + pgidxbits
  def lineaddrbits = paddrbits - offbits
  def idxbits = log2Up(sets)
  def waybits = log2Up(ways)
  def untagbits = offbits + idxbits
  def tagbits = lineaddrbits - idxbits
  def ramoffbits = log2Up(MEM_DATA_BITS/8)
  def databytes = databits/8
  def wordoffbits = log2Up(databytes)
  def isNarrowRead = narrowRead && databits*ways % MEM_DATA_BITS == 0
  val statebits = 2 // TODO: obtain from coherence policy
  val metabits = statebits + tagbits
  val encdatabits = code.width(databits)
  val encmetabits = code.width(metabits)
  val wordsperrow = MEM_DATA_BITS/databits
  val bitsperrow = wordsperrow*encdatabits
}

abstract class ReplacementPolicy
{
  def way: UFix
  def miss: Unit
  def hit: Unit
}

class RandomReplacement(implicit conf: DCacheConfig) extends ReplacementPolicy
{
  private val replace = Bool()
  replace := Bool(false)
  val lfsr = LFSR16(replace)

  def way = if (conf.dm) UFix(0) else lfsr(conf.waybits-1,0)
  def miss = replace := Bool(true)
  def hit = {}
}

object StoreGen
{
  def apply(r: HellaCacheReq) = new StoreGen(r.typ, r.addr, r.data)
  def apply(r: hwacha.io_dmem_req_bundle) = new StoreGen(r.typ, r.addr, r.data)
  def apply(typ: Bits, addr: Bits, data: Bits = Bits(0)) = new StoreGen(typ, addr, data)
}

class StoreGen(typ: Bits, addr: Bits, dat: Bits)
{
  val byte = typ === MT_B || typ === MT_BU
  val half = typ === MT_H || typ === MT_HU
  val word = typ === MT_W || typ === MT_WU
  def mask =
    Mux(byte, Bits(  1) <<     addr(2,0),
    Mux(half, Bits(  3) << Cat(addr(2,1), Bits(0,1)),
    Mux(word, Bits( 15) << Cat(addr(2),   Bits(0,2)),
              Bits(255))))
  def data =
    Mux(byte, Fill(8, dat( 7,0)),
    Mux(half, Fill(4, dat(15,0)),
    Mux(word, Fill(2, dat(31,0)),
                      dat)))
}

class LoadGen(typ: Bits, addr: Bits, dat: Bits)
{
  val t = StoreGen(typ, addr, dat)
  val sign = typ === MT_B || typ === MT_H || typ === MT_W || typ === MT_D

  val wordShift = Mux(addr(2), dat(63,32), dat(31,0))
  val word = Cat(Mux(t.word, Fill(32, sign && wordShift(31)), dat(63,32)), wordShift)
  val halfShift = Mux(addr(1), word(31,16), word(15,0))
  val half = Cat(Mux(t.half, Fill(48, sign && halfShift(15)), word(63,16)), halfShift)
  val byteShift = Mux(addr(0), half(15,8), half(7,0))
  val byte = Cat(Mux(t.byte, Fill(56, sign && byteShift(7)), half(63,8)), byteShift)
}

class MSHRReq(implicit conf: DCacheConfig) extends HellaCacheReq {
  val tag_match = Bool()
  val old_meta = new MetaData
  val way_en = Bits(width = conf.ways)

  override def clone = new MSHRReq().asInstanceOf[this.type]
}

class Replay(implicit conf: DCacheConfig) extends HellaCacheReq {
  val sdq_id = UFix(width = log2Up(conf.nsdq))

  override def clone = new Replay().asInstanceOf[this.type]
}

class DataReadReq(implicit conf: DCacheConfig) extends Bundle {
  val way_en = Bits(width = conf.ways)
  val addr   = Bits(width = conf.untagbits)

  override def clone = new DataReadReq().asInstanceOf[this.type]
}

class DataWriteReq(implicit conf: DCacheConfig) extends Bundle {
  val way_en = Bits(width = conf.ways)
  val addr   = Bits(width = conf.untagbits)
  val wmask  = Bits(width = conf.wordsperrow)
  val data   = Bits(width = conf.bitsperrow)

  override def clone = new DataWriteReq().asInstanceOf[this.type]
}

class InternalProbe(implicit conf: DCacheConfig) extends Probe {
  val client_xact_id = Bits(width = CLIENT_XACT_ID_MAX_BITS)

  override def clone = new InternalProbe().asInstanceOf[this.type]
}

class WritebackReq(implicit conf: DCacheConfig) extends Bundle {
  val tag = Bits(width = conf.tagbits)
  val idx = Bits(width = conf.idxbits)
  val way_en = Bits(width = conf.ways)
  val client_xact_id = Bits(width = CLIENT_XACT_ID_MAX_BITS)
  val r_type = UFix(width = RELEASE_TYPE_MAX_BITS) 

  override def clone = new WritebackReq().asInstanceOf[this.type]
}

class MetaData(implicit conf: DCacheConfig) extends Bundle {
  val state = UFix(width = conf.statebits)
  val tag = Bits(width = conf.tagbits)

  override def clone = new MetaData().asInstanceOf[this.type]
}

class MetaReadReq(implicit conf: DCacheConfig) extends Bundle {
  val addr  = UFix(width = conf.paddrbits)

  override def clone = new MetaReadReq().asInstanceOf[this.type]
}

class MetaWriteReq(implicit conf: DCacheConfig) extends Bundle {
  val way_en = Bits(width = conf.ways)
  val idx  = Bits(width = conf.idxbits)
  val data = new MetaData()

  override def clone = new MetaWriteReq().asInstanceOf[this.type]
}

class MSHR(id: Int)(implicit conf: DCacheConfig, lnconf: LogicalNetworkConfiguration) extends Component {
  val io = new Bundle {
    val req_pri_val    = Bool(INPUT)
    val req_pri_rdy    = Bool(OUTPUT)
    val req_sec_val    = Bool(INPUT)
    val req_sec_rdy    = Bool(OUTPUT)
    val req_bits       = new MSHRReq().asInput
    val req_sdq_id     = UFix(INPUT, log2Up(conf.nsdq))

    val idx_match       = Bool(OUTPUT)
    val probe_idx_match = Bool(OUTPUT)
    val tag             = Bits(OUTPUT, conf.tagbits)

    val mem_req  = (new FIFOIO) { new Acquire }
    val mem_resp = new DataWriteReq().asOutput
    val meta_read = (new FIFOIO) { new MetaReadReq }
    val meta_write = (new FIFOIO) { new MetaWriteReq }
    val replay = (new FIFOIO) { new Replay() }
    val mem_grant = (new PipeIO) { (new LogicalNetworkIO) {new Grant} }.flip
    val mem_finish = (new FIFOIO) { (new LogicalNetworkIO) {new GrantAck} }
    val wb_req = (new FIFOIO) { new WritebackReq }
    val probe_writeback = (new FIFOIO) { Bool() }.flip
  }

  val s_invalid :: s_wb_req :: s_wb_resp :: s_meta_clear :: s_refill_req :: s_refill_resp :: s_meta_write_req :: s_meta_write_resp :: s_drain_rpq :: Nil = Enum(9) { UFix() }
  val state = Reg(resetVal = s_invalid)

  val acquire_type = Reg { UFix() }
  val release_type = Reg { UFix() }
  val line_state = Reg { UFix() }
  val refill_count = Reg { UFix(width = log2Up(REFILL_CYCLES)) }
  val req = Reg { new MSHRReq() }
  val writeback_probed = Reg{Bool()}

  val req_cmd = io.req_bits.cmd
  val req_idx = req.addr(conf.untagbits-1,conf.offbits)
  val idx_match = req_idx === io.req_bits.addr(conf.untagbits-1,conf.offbits)
  val sec_rdy = idx_match && (state === s_wb_req || state === s_wb_resp || state === s_meta_clear || (state === s_refill_req || state === s_refill_resp) && !conf.co.needsTransactionOnSecondaryMiss(req_cmd, io.mem_req.bits))

  val reply = io.mem_grant.valid && io.mem_grant.bits.payload.client_xact_id === UFix(id)
  val refill_done = reply && refill_count.andR
  val wb_done = reply && (state === s_wb_resp)

  val rpq = (new Queue(conf.nrpq)) { new Replay }
  rpq.io.enq.valid := (io.req_pri_val && io.req_pri_rdy || io.req_sec_val && sec_rdy) && !isPrefetch(req_cmd)
  rpq.io.enq.bits := io.req_bits
  rpq.io.enq.bits.sdq_id := io.req_sdq_id
  rpq.io.deq.ready := io.replay.ready && state === s_drain_rpq || state === s_invalid

<<<<<<< HEAD
  val abort = io.mem_abort.valid && io.mem_abort.bits.client_xact_id === UFix(id)
  val reply = io.mem_rep.valid && io.mem_rep.bits.client_xact_id === UFix(id)
  val refill_done = reply && refill_count.andR
  val wb_done = reply && (state === s_wb_resp)

  io.wb_req.valid := Bool(false)
  when (io.probe_writeback.valid && idx_match && io.probe_writeback.bits) {
    writeback_probed := true
  }
  io.probe_writeback.ready := !idx_match || state != s_wb_req && state != s_wb_resp && state != s_meta_clear
=======
  val finish_q = (new Queue(2 /* wb + refill */)) { (new LogicalNetworkIO){new GrantAck} }
  finish_q.io.enq.valid := (wb_done || refill_done) && conf.co.requiresAck(io.mem_grant.bits.payload)
  finish_q.io.enq.bits.payload.master_xact_id := io.mem_grant.bits.payload.master_xact_id
  finish_q.io.enq.bits.header.dst := io.mem_grant.bits.header.src
>>>>>>> 273bd340

  when (state === s_drain_rpq && !rpq.io.deq.valid) {
    state := s_invalid
  }
  when (state === s_meta_write_resp) {
    // this wait state allows us to catch RAW hazards on the tags via nack_victim
    state := s_drain_rpq
  }
  when (state === s_meta_write_req && io.meta_write.ready) {
    state := s_meta_write_resp
  }
  when (state === s_refill_resp) {
    when (refill_done) { state := s_meta_write_req }
    when (reply) {
      refill_count := refill_count + UFix(1)
      line_state := conf.co.newStateOnGrant(io.mem_grant.bits.payload, io.mem_req.bits)
    }
  }
  when (state === s_refill_req) {
    when (io.mem_req.ready) { state := s_refill_resp }
  }
  when (state === s_meta_clear && io.meta_write.ready) {
    state := s_refill_req
  }
  when (state === s_wb_resp) {
    when (reply) { state := s_meta_clear }
<<<<<<< HEAD
    when (abort) { state := Mux(writeback_probed, s_refill_req, s_wb_req) }
  }
  when (state === s_wb_req) {
    io.wb_req.valid := true
    when (writeback_probed) { 
      io.wb_req.valid := false
      state := s_refill_req
    }.elsewhen (io.wb_req.ready) { state := s_wb_resp }
=======
  }
  when (state === s_wb_req && io.wb_req.ready) {
    state := s_wb_resp 
>>>>>>> 273bd340
  }

  when (io.req_sec_val && io.req_sec_rdy) { // s_wb_req, s_wb_resp, s_refill_req
    acquire_type := conf.co.getAcquireTypeOnSecondaryMiss(req_cmd, conf.co.newStateOnFlush(), io.mem_req.bits)
  }
  when (io.req_pri_val && io.req_pri_rdy) {
    line_state := conf.co.newStateOnFlush()
    refill_count := UFix(0)
    acquire_type := conf.co.getAcquireTypeOnPrimaryMiss(req_cmd, conf.co.newStateOnFlush())
    release_type := conf.co.getReleaseTypeOnVoluntaryWriteback() //TODO downgrades etc 
    req := io.req_bits
    writeback_probed := false

    state := Mux(conf.co.needsWriteback(io.req_bits.old_meta.state), s_wb_req, s_refill_req)
    when (io.req_bits.tag_match) {
      when (conf.co.isHit(req_cmd, io.req_bits.old_meta.state)) { // set dirty bit
        state := s_meta_write_req
        line_state := conf.co.newStateOnHit(req_cmd, io.req_bits.old_meta.state)
      }.otherwise { // upgrade permissions
        state := s_refill_req
      }
    }
  }

  val finish_q = (new Queue(2 /* wb + refill */)) { new GrantAck }
  finish_q.io.enq.valid := wb_done || refill_done
  finish_q.io.enq.bits.master_xact_id := io.mem_rep.bits.master_xact_id
  val can_finish = state === s_invalid || state === s_refill_req || state === s_refill_resp
  io.mem_finish.valid := finish_q.io.deq.valid && can_finish
  finish_q.io.deq.ready := io.mem_finish.ready && can_finish
  io.mem_finish.bits := finish_q.io.deq.bits

  io.idx_match := (state != s_invalid) && idx_match
  io.mem_resp := req
  io.mem_resp.addr := Cat(req_idx, refill_count) << conf.ramoffbits
  io.tag := req.addr >> conf.untagbits
  io.req_pri_rdy := state === s_invalid && !finish_q.io.deq.valid
  io.req_sec_rdy := sec_rdy && rpq.io.enq.ready

  io.meta_write.valid := state === s_meta_write_req || state === s_meta_clear
  io.meta_write.bits.idx := req_idx
  io.meta_write.bits.data.state := Mux(state === s_meta_clear, conf.co.newStateOnFlush(), line_state)
  io.meta_write.bits.data.tag := io.tag
  io.meta_write.bits.way_en := req.way_en

  io.wb_req.valid := state === s_wb_req
  io.wb_req.bits.tag := req.old_meta.tag
  io.wb_req.bits.idx := req_idx
  io.wb_req.bits.way_en := req.way_en
  io.wb_req.bits.client_xact_id := Bits(id)
  io.wb_req.bits.r_type := conf.co.getReleaseTypeOnVoluntaryWriteback()

<<<<<<< HEAD
=======
  io.probe_writeback.ready := (state != s_wb_req && state != s_wb_resp && state != s_meta_clear && state != s_drain_rpq) || !idx_match
  io.probe_refill.ready := (state != s_refill_resp && state != s_meta_write_req && state != s_meta_write_resp && state != s_drain_rpq) || !idx_match

>>>>>>> 273bd340
  io.mem_req.valid := state === s_refill_req
  io.mem_req.bits.a_type := acquire_type
  io.mem_req.bits.addr := Cat(io.tag, req_idx).toUFix
  io.mem_req.bits.client_xact_id := Bits(id)
  io.mem_finish <> finish_q.io.deq
  io.mem_req.bits.client_xact_id := Bits(id)

  io.meta_read.valid := state === s_drain_rpq
  io.meta_read.bits.addr := io.mem_req.bits.addr << conf.offbits

  io.replay.valid := state === s_drain_rpq && rpq.io.deq.valid
  io.replay.bits := rpq.io.deq.bits
  io.replay.bits.phys := Bool(true)
  io.replay.bits.addr := Cat(io.tag, req_idx, rpq.io.deq.bits.addr(conf.offbits-1,0)).toUFix

  when (!io.meta_read.ready) {
    rpq.io.deq.ready := Bool(false)
    io.replay.bits.cmd := M_FENCE // NOP
  }
}

class MSHRFile(implicit conf: DCacheConfig, lnconf: LogicalNetworkConfiguration) extends Component {
  val io = new Bundle {
    val req = (new FIFOIO) { new MSHRReq }.flip
    val secondary_miss = Bool(OUTPUT)

    val mem_req  = (new FIFOIO) { new Acquire }
    val mem_resp = new DataWriteReq().asOutput
    val meta_read = (new FIFOIO) { new MetaReadReq }
    val meta_write = (new FIFOIO) { new MetaWriteReq }
    val replay = (new FIFOIO) { new Replay }
    val mem_grant = (new PipeIO) { (new LogicalNetworkIO){new Grant} }.flip
    val mem_finish = (new FIFOIO) { (new LogicalNetworkIO){new GrantAck} }
    val wb_req = (new FIFOIO) { new WritebackReq }
    val probe = (new FIFOIO) { new Bool() }.flip

    val fence_rdy = Bool(OUTPUT)
  }

  val sdq_val = Reg(resetVal = Bits(0, conf.nsdq))
  val sdq_alloc_id = PriorityEncoder(~sdq_val(conf.nsdq-1,0))
  val sdq_rdy = !sdq_val.andR
  val sdq_enq = io.req.valid && io.req.ready && isWrite(io.req.bits.cmd)
  val sdq = Mem(conf.nsdq) { io.req.bits.data.clone }
  when (sdq_enq) { sdq(sdq_alloc_id) := io.req.bits.data }

  val idxMatch = Vec(conf.nmshr) { Bool() }
  val tagList = Vec(conf.nmshr) { Bits() }
  val wbTagList = Vec(conf.nmshr) { Bits() }
  val memRespMux = Vec(conf.nmshr) { new DataWriteReq }
  val meta_read_arb = (new Arbiter(conf.nmshr)) { new MetaReadReq }
  val meta_write_arb = (new Arbiter(conf.nmshr)) { new MetaWriteReq }
  val mem_req_arb = (new Arbiter(conf.nmshr)) { new Acquire }
  val mem_finish_arb = (new Arbiter(conf.nmshr)) { (new LogicalNetworkIO){new GrantAck} }
  val wb_req_arb = (new Arbiter(conf.nmshr)) { new WritebackReq }
  val replay_arb = (new Arbiter(conf.nmshr)) { new Replay() }
  val alloc_arb = (new Arbiter(conf.nmshr)) { Bool() }

  val tag_match = Mux1H(idxMatch, tagList) === io.req.bits.addr >> conf.untagbits
  val wb_probe_match = Mux1H(idxMatch, wbTagList) === io.req.bits.addr >> conf.untagbits

  var idx_match = Bool(false)
  var pri_rdy = Bool(false)
  var fence = Bool(false)
  var sec_rdy = Bool(false)
  var writeback_probe_rdy = Bool(true)

  for (i <- 0 to conf.nmshr-1) {
    val mshr = new MSHR(i)

    idxMatch(i) := mshr.io.idx_match
    tagList(i) := mshr.io.tag
    wbTagList(i) := mshr.io.wb_req.bits.tag

    alloc_arb.io.in(i).valid := mshr.io.req_pri_rdy
    mshr.io.req_pri_val := alloc_arb.io.in(i).ready

    mshr.io.req_sec_val := io.req.valid && sdq_rdy && tag_match
    mshr.io.req_bits := io.req.bits
    mshr.io.req_sdq_id := sdq_alloc_id

    mshr.io.meta_read <> meta_read_arb.io.in(i)
    mshr.io.meta_write <> meta_write_arb.io.in(i)
    mshr.io.mem_req <> mem_req_arb.io.in(i)
    mshr.io.mem_finish <> mem_finish_arb.io.in(i)
    mshr.io.wb_req <> wb_req_arb.io.in(i)
    mshr.io.replay <> replay_arb.io.in(i)
    mshr.io.probe_writeback.valid := io.probe.valid
    mshr.io.probe_writeback.bits := wb_probe_match

    mshr.io.mem_grant <> io.mem_grant
    memRespMux(i) := mshr.io.mem_resp

    pri_rdy = pri_rdy || mshr.io.req_pri_rdy
    sec_rdy = sec_rdy || mshr.io.req_sec_rdy
    fence = fence || !mshr.io.req_pri_rdy
    idx_match = idx_match || mshr.io.idx_match
    writeback_probe_rdy = writeback_probe_rdy && mshr.io.probe_writeback.ready
  }

  alloc_arb.io.out.ready := io.req.valid && sdq_rdy && !idx_match

  meta_read_arb.io.out <> io.meta_read
  meta_write_arb.io.out <> io.meta_write
  mem_req_arb.io.out <> io.mem_req
  mem_finish_arb.io.out <> io.mem_finish
  wb_req_arb.io.out <> io.wb_req

  io.req.ready := Mux(idx_match, tag_match && sec_rdy, pri_rdy) && sdq_rdy
  io.secondary_miss := idx_match
  io.mem_resp := memRespMux(io.mem_grant.bits.payload.client_xact_id)
  io.fence_rdy := !fence
  io.probe.ready := writeback_probe_rdy || !wb_probe_match

  val free_sdq = io.replay.fire() && isWrite(io.replay.bits.cmd)
  io.replay.bits.data := sdq(RegEn(replay_arb.io.out.bits.sdq_id, free_sdq))
  io.replay <> replay_arb.io.out

  when (io.replay.valid || sdq_enq) {
    sdq_val := sdq_val & ~(UFixToOH(io.replay.bits.sdq_id) & Fill(conf.nsdq, free_sdq)) | 
               PriorityEncoderOH(~sdq_val(conf.nsdq-1,0)) & Fill(conf.nsdq, sdq_enq)
  }
}


class WritebackUnit(implicit conf: DCacheConfig) extends Component {
  val io = new Bundle {
    val req = (new FIFOIO) { new WritebackReq() }.flip
    val probe = (new FIFOIO) { new WritebackReq() }.flip
    val meta_read = (new FIFOIO) { new MetaReadReq }
    val data_req = (new FIFOIO) { new DataReadReq() }
    val data_resp = Bits(INPUT, conf.bitsperrow)
    val release = (new FIFOIO) { new Release }
    val release_data = (new FIFOIO) { new ReleaseData }
  }

  val valid = Reg(resetVal = Bool(false))
  val r1_data_req_fired = Reg(resetVal = Bool(false))
  val r2_data_req_fired = Reg(resetVal = Bool(false))
  val cmd_sent = Reg{Bool()}
  val cnt = Reg{UFix(width = log2Up(REFILL_CYCLES+1))}
  val req = Reg{new WritebackReq}

  when (valid) {
    r1_data_req_fired := false
    r2_data_req_fired := r1_data_req_fired
    when (io.data_req.fire() && io.meta_read.fire()) {
      r1_data_req_fired := true
      cnt := cnt + 1
    }

    when (r2_data_req_fired && !io.release_data.ready) {
      r1_data_req_fired := false
      r2_data_req_fired := false
      cnt := cnt - Mux[UFix](r1_data_req_fired, 2, 1)
    }

    when (!r1_data_req_fired && !r2_data_req_fired && cmd_sent && cnt === REFILL_CYCLES) {
      valid := false
    }

    when (valid && io.release.ready) {
      cmd_sent := true
    }
  }
  when (io.probe.fire()) {
    valid := true
    cmd_sent := true
    cnt := 0
    req := io.probe.bits
  }
  when (io.req.fire()) {
    valid := true
    cmd_sent := false
    cnt := 0
    req := io.req.bits
  }

  val fire = valid && cnt < UFix(REFILL_CYCLES)
  io.req.ready := !valid && !io.probe.valid
  io.probe.ready := !valid
  io.data_req.valid := fire
  io.data_req.bits.way_en := req.way_en
  io.data_req.bits.addr := Cat(req.idx, cnt(log2Up(REFILL_CYCLES)-1,0)) << conf.ramoffbits

  io.release.valid := valid && !cmd_sent
  io.release.bits.r_type := req.r_type
  io.release.bits.addr := Cat(req.tag, req.idx).toUFix
  io.release.bits.client_xact_id := req.client_xact_id
  io.release.bits.master_xact_id := UFix(0)
  io.release_data.valid := r2_data_req_fired
  io.release_data.bits.data := io.data_resp

  io.meta_read.valid := fire
  io.meta_read.bits.addr := io.release.bits.addr << conf.offbits
}

class ProbeUnit(implicit conf: DCacheConfig)  extends Component {
  val io = new Bundle {
    val req = (new FIFOIO) { new InternalProbe }.flip
    val rep = (new FIFOIO) { new Release }
    val meta_read = (new FIFOIO) { new MetaReadReq }
    val meta_write = (new FIFOIO) { new MetaWriteReq }
    val mshr_req = (new FIFOIO) { Bool() }
    val wb_req = (new FIFOIO) { new WritebackReq }
    val way_en = Bits(INPUT, conf.ways)
    val line_state = UFix(INPUT, 2)
  }

  val s_reset :: s_invalid :: s_meta_read :: s_meta_resp :: s_mshr_req :: s_release :: s_writeback_req :: s_writeback_resp :: s_meta_write :: Nil = Enum(9) { UFix() }
  val state = Reg(resetVal = s_invalid)
  val line_state = Reg() { UFix() }
  val way_en = Reg() { Bits() }
  val req = Reg() { new InternalProbe }
  val hit = way_en.orR

  when (state === s_meta_write && io.meta_write.ready) {
    state := s_invalid
  }
  when (state === s_writeback_resp && io.wb_req.ready) {
    state := s_meta_write
  }
  when (state === s_writeback_req && io.wb_req.ready) {
    state := s_writeback_resp
  }
  when (state === s_release && io.rep.ready) {
    state := s_invalid
    when (hit) {
      state := Mux(conf.co.needsWriteback(line_state), s_writeback_req, s_meta_write)
    }
  }
  when (state === s_mshr_req) {
    state := s_release
    line_state := io.line_state
    way_en := io.way_en
    when (!io.mshr_req.ready) { state := s_meta_read }
  }
  when (state === s_meta_resp) {
    state := s_mshr_req
  }
  when (state === s_meta_read && io.meta_read.ready) {
    state := s_meta_resp
  }
  when (state === s_invalid && io.req.valid) {
    state := s_meta_read
    req := io.req.bits
  }
  when (state === s_reset) {
    state := s_invalid
  }

  io.req.ready := state === s_invalid
  io.rep.valid := state === s_release
  io.rep.bits := conf.co.newRelease(req, Mux(hit, line_state, conf.co.newStateOnFlush), req.client_xact_id)

  io.meta_read.valid := state === s_meta_read
  io.meta_read.bits.addr := req.addr << UFix(conf.offbits)

  io.meta_write.valid := state === s_meta_write
  io.meta_write.bits.way_en := way_en
  io.meta_write.bits.idx := req.addr
  io.meta_write.bits.data.state := conf.co.newStateOnProbe(req, line_state)
  io.meta_write.bits.data.tag := req.addr >> UFix(conf.idxbits)

  io.mshr_req.valid := state === s_mshr_req
  io.wb_req.valid := state === s_writeback_req
  io.wb_req.bits.way_en := way_en
  io.wb_req.bits.idx := req.addr
  io.wb_req.bits.tag := req.addr >> UFix(conf.idxbits)
  io.wb_req.bits.r_type := UFix(0) // DNC
  io.wb_req.bits.client_xact_id := UFix(0) // DNC
}

class MetaDataArray(implicit conf: DCacheConfig) extends Component {
  val io = new Bundle {
    val read = (new FIFOIO) { new MetaReadReq }.flip
    val write = (new FIFOIO) { new MetaWriteReq }.flip
    val resp = Vec(conf.ways){ (new MetaData).asOutput }
  }

  val rst_cnt = Reg(resetVal = UFix(0, log2Up(conf.sets+1)))
  val rst = rst_cnt < conf.sets
  when (rst) { rst_cnt := rst_cnt+1 }

  val metabits = io.write.bits.data.state.width + conf.tagbits
  val tags = Mem(conf.sets, seqRead = true) { UFix(width = metabits*conf.ways) }

  when (rst || io.write.valid) {
    val addr = Mux(rst, rst_cnt, io.write.bits.idx)
    val data = Cat(Mux(rst, conf.co.newStateOnFlush, io.write.bits.data.state), io.write.bits.data.tag)
    val mask = Mux(rst, Fix(-1), io.write.bits.way_en)
    tags.write(addr, Fill(conf.ways, data), FillInterleaved(metabits, mask))
  }
  val tag = tags(RegEn(io.read.bits.addr >> conf.offbits, io.read.valid))

  for (w <- 0 until conf.ways) {
    val m = tag(metabits*(w+1)-1, metabits*w)
    io.resp(w).state := m >> conf.tagbits
    io.resp(w).tag := m
  }

  io.read.ready := !rst && !io.write.valid // so really this could be a 6T RAM
  io.write.ready := !rst
}

class DataArray(implicit conf: DCacheConfig) extends Component {
  val io = new Bundle {
    val read = new FIFOIO()(new DataReadReq).flip
    val write = new FIFOIO()(new DataWriteReq).flip
    val resp = Vec(conf.ways){ Bits(OUTPUT, conf.bitsperrow) }
  }

  val waddr = io.write.bits.addr >> conf.ramoffbits
  val raddr = io.read.bits.addr >> conf.ramoffbits

  if (conf.isNarrowRead) {
    for (w <- 0 until conf.ways by conf.wordsperrow) {
      val wway_en = io.write.bits.way_en(w+conf.wordsperrow-1,w)
      val rway_en = io.read.bits.way_en(w+conf.wordsperrow-1,w)
      val resp = Vec(conf.wordsperrow){Bits(width = conf.bitsperrow)}
      val r_raddr = RegEn(io.read.bits.addr, io.read.valid)
      for (p <- 0 until resp.size) {
        val array = Mem(conf.sets*REFILL_CYCLES, seqRead = true){ Bits(width=conf.bitsperrow) }
        when (wway_en.orR && io.write.valid && io.write.bits.wmask(p)) {
          val data = Fill(conf.wordsperrow, io.write.bits.data(conf.encdatabits*(p+1)-1,conf.encdatabits*p))
          val mask = FillInterleaved(conf.encdatabits, wway_en)
          array.write(waddr, data, mask)
        }
        resp(p) := array(RegEn(raddr, rway_en.orR && io.read.valid))
      }
      for (dw <- 0 until conf.wordsperrow) {
        val r = AVec(resp.map(_(conf.encdatabits*(dw+1)-1,conf.encdatabits*dw)))
        val resp_mux =
          if (r.size == 1) r
          else AVec(r(r_raddr(conf.ramoffbits-1,conf.wordoffbits)), r.tail:_*)
        io.resp(w+dw) := resp_mux.toBits
      }
    }
  } else {
    val wmask = FillInterleaved(conf.encdatabits, io.write.bits.wmask)
    for (w <- 0 until conf.ways) {
      val array = Mem(conf.sets*REFILL_CYCLES, seqRead = true){ Bits(width=conf.bitsperrow) }
      when (io.write.bits.way_en(w) && io.write.valid) {
        array.write(waddr, io.write.bits.data, wmask)
      }
      io.resp(w) := array(RegEn(raddr, io.read.bits.way_en(w) && io.read.valid))
    }
  }

  io.read.ready := Bool(true)
  io.write.ready := Bool(true)
}

class AMOALU(implicit conf: DCacheConfig) extends Component {
  val io = new Bundle {
    val addr = Bits(INPUT, conf.offbits)
    val cmd = Bits(INPUT, 4)
    val typ = Bits(INPUT, 3)
    val lhs = Bits(INPUT, conf.databits)
    val rhs = Bits(INPUT, conf.databits)
    val out = Bits(OUTPUT, conf.databits)
  }

  require(conf.databits == 64)
  
  val sgned = io.cmd === M_XA_MIN || io.cmd === M_XA_MAX
  val max = io.cmd === M_XA_MAX || io.cmd === M_XA_MAXU
  val min = io.cmd === M_XA_MIN || io.cmd === M_XA_MINU
  val word = io.typ === MT_W || io.typ === MT_WU || io.typ === MT_B || io.typ === MT_BU

  val mask = Fix(-1,64) ^ (io.addr(2) << 31)
  val adder_out = (io.lhs & mask) + (io.rhs & mask)

  val cmp_lhs  = Mux(word && !io.addr(2), io.lhs(31), io.lhs(63))
  val cmp_rhs  = Mux(word && !io.addr(2), io.rhs(31), io.rhs(63))
  val lt_lo = io.lhs(31,0) < io.rhs(31,0)
  val lt_hi = io.lhs(63,32) < io.rhs(63,32)
  val eq_hi = io.lhs(63,32) === io.rhs(63,32)
  val lt = Mux(word, Mux(io.addr(2), lt_hi, lt_lo), lt_hi || eq_hi && lt_lo)
  val less = Mux(cmp_lhs === cmp_rhs, lt, Mux(sgned, cmp_lhs, cmp_rhs))

  val out = Mux(io.cmd === M_XA_ADD, adder_out,
            Mux(io.cmd === M_XA_AND, io.lhs & io.rhs,
            Mux(io.cmd === M_XA_OR,  io.lhs | io.rhs,
            Mux(Mux(less, min, max), io.lhs,
            io.rhs))))

  val wmask = FillInterleaved(8, StoreGen(io.typ, io.addr).mask)
  io.out := wmask & out | ~wmask & io.lhs
}

class HellaCacheReq(implicit conf: DCacheConfig) extends Bundle {
  val kill = Bool()
  val typ  = Bits(width = 3)
  val phys = Bool()
  val addr = UFix(width = conf.ppnbits.max(conf.vpnbits+1) + conf.pgidxbits)
  val data = Bits(width = conf.databits)
  val tag  = Bits(width = conf.reqtagbits)
  val cmd  = Bits(width = 4)

  override def clone = new HellaCacheReq().asInstanceOf[this.type]
}

class HellaCacheResp(implicit conf: DCacheConfig) extends Bundle {
  val nack = Bool() // comes 2 cycles after req.fire
  val replay = Bool()
  val typ = Bits(width = 3)
  val data = Bits(width = conf.databits)
  val data_subword = Bits(width = conf.databits)
  val tag = Bits(width = conf.reqtagbits)
  val cmd  = Bits(width = 4)
  val addr = UFix(width = conf.ppnbits.max(conf.vpnbits+1) + conf.pgidxbits)
  val store_data = Bits(width = conf.databits)

  override def clone = new HellaCacheResp().asInstanceOf[this.type]
}

class AlignmentExceptions extends Bundle {
  val ld = Bool()
  val st = Bool()
}

class HellaCacheExceptions extends Bundle {
  val ma = new AlignmentExceptions
  val pf = new AlignmentExceptions
}

// interface between D$ and processor/DTLB
class HellaCacheIO(implicit conf: DCacheConfig) extends Bundle {
  val req = (new FIFOIO){ new HellaCacheReq }
  val resp = (new PipeIO){ new HellaCacheResp }.flip
  val xcpt = (new HellaCacheExceptions).asInput
  val ptw = (new TLBPTWIO).flip
}

class HellaCache(implicit conf: DCacheConfig, lnconf: LogicalNetworkConfiguration) extends Component {
  val io = new Bundle {
    val cpu = (new HellaCacheIO).flip
    val mem = new TileLinkIO
  }
 
  val indexmsb    = conf.untagbits-1
  val indexlsb    = conf.offbits
  val offsetmsb   = indexlsb-1
  val offsetlsb   = log2Up(conf.databytes)

  val wb = new WritebackUnit
  val prober = new ProbeUnit
  val mshr = new MSHRFile

  io.cpu.req.ready := Bool(true)
  val s1_valid = Reg(io.cpu.req.fire(), resetVal = Bool(false))
  val s1_req = Reg{io.cpu.req.bits.clone}
  val s1_valid_masked = s1_valid && !io.cpu.req.bits.kill
  val s1_replay = Reg(resetVal = Bool(false))
  val s1_clk_en = Reg{Bool()}

  val s2_valid = Reg(s1_valid_masked, resetVal = Bool(false))
  val s2_req = Reg{io.cpu.req.bits.clone}
  val s2_replay = Reg(s1_replay, resetVal = Bool(false))
  val s2_recycle = Bool()
  val s2_valid_masked = Bool()

  val s3_valid = Reg(resetVal = Bool(false))
  val s3_req = Reg{io.cpu.req.bits.clone}
  val s3_way = Reg{Bits()}

  val s1_recycled = RegEn(s2_recycle, s1_clk_en)
  val s1_read  = isRead(s1_req.cmd)
  val s1_write = isWrite(s1_req.cmd)
  val s1_readwrite = s1_read || s1_write || isPrefetch(s1_req.cmd)

  val dtlb = new TLB(8)
  dtlb.io.ptw <> io.cpu.ptw
  dtlb.io.req.valid := s1_valid_masked && s1_readwrite && !s1_req.phys
  dtlb.io.req.bits.passthrough := s1_req.phys
  dtlb.io.req.bits.asid := UFix(0)
  dtlb.io.req.bits.vpn := s1_req.addr >> conf.pgidxbits
  dtlb.io.req.bits.instruction := Bool(false)
  when (!dtlb.io.req.ready && !io.cpu.req.bits.phys) { io.cpu.req.ready := Bool(false) }
  
  when (io.cpu.req.valid) {
    s1_req := io.cpu.req.bits
  }
  when (wb.io.meta_read.valid) {
    s1_req := wb.io.meta_read.bits
    s1_req.phys := Bool(true)
  }
  when (prober.io.meta_read.valid) {
    s1_req := prober.io.meta_read.bits
    s1_req.phys := Bool(true)
  }
  when (mshr.io.replay.valid) {
    s1_req := mshr.io.replay.bits
  }
  when (s2_recycle) {
    s1_req := s2_req
  }
  val s1_addr = Cat(dtlb.io.resp.ppn, s1_req.addr(conf.pgidxbits-1,0))

  when (s1_clk_en) {
    s2_req.addr := s1_addr
    s2_req.typ := s1_req.typ
    s2_req.cmd := s1_req.cmd
    s2_req.tag := s1_req.tag
    when (s1_write) {
      s2_req.data := Mux(s1_replay, mshr.io.replay.bits.data, io.cpu.req.bits.data)
    }
    when (s1_recycled) { s2_req.data := s1_req.data }
  }

  val misaligned =
    (((s1_req.typ === MT_H) || (s1_req.typ === MT_HU)) && (s1_req.addr(0) != Bits(0))) ||
    (((s1_req.typ === MT_W) || (s1_req.typ === MT_WU)) && (s1_req.addr(1,0) != Bits(0))) ||
    ((s1_req.typ === MT_D) && (s1_req.addr(2,0) != Bits(0)));
    
  io.cpu.xcpt.ma.ld := s1_read && misaligned
  io.cpu.xcpt.ma.st := s1_write && misaligned
  io.cpu.xcpt.pf.ld := s1_read && dtlb.io.resp.xcpt_ld
  io.cpu.xcpt.pf.st := s1_write && dtlb.io.resp.xcpt_st

  // tags
  val meta = new MetaDataArray
  val metaReadArb = (new Arbiter(5)) { new MetaReadReq }
  val metaWriteArb = (new Arbiter(2)) { new MetaWriteReq }
  metaReadArb.io.out <> meta.io.read
  metaWriteArb.io.out <> meta.io.write

  // data
  val data = new DataArray
  val readArb = new Arbiter(4)(new DataReadReq)
  readArb.io.out.ready := !io.mem.grant.valid || io.mem.grant.ready // insert bubble if refill gets blocked
  readArb.io.out <> data.io.read

  val writeArb = new Arbiter(2)(new DataWriteReq)
  data.io.write.valid := writeArb.io.out.valid
  writeArb.io.out.ready := data.io.write.ready
  data.io.write.bits := writeArb.io.out.bits
  val wdata_encoded = (0 until conf.wordsperrow).map(i => conf.code.encode(writeArb.io.out.bits.data(conf.databits*(i+1)-1,conf.databits*i)))
  data.io.write.bits.data := AVec(wdata_encoded).toBits

  // tag read for new requests
  metaReadArb.io.in(4).valid := io.cpu.req.valid
  metaReadArb.io.in(4).bits.addr := io.cpu.req.bits.addr
  when (!metaReadArb.io.in(4).ready) { io.cpu.req.ready := Bool(false) }

  // data read for new requests
  readArb.io.in(3).bits.addr := io.cpu.req.bits.addr
  readArb.io.in(3).valid := io.cpu.req.valid
  readArb.io.in(3).bits.way_en := Fix(-1)
  when (!readArb.io.in(3).ready) { io.cpu.req.ready := Bool(false) }

  // recycled requests
  metaReadArb.io.in(0).valid := s2_recycle
  metaReadArb.io.in(0).bits.addr := s2_req.addr
  readArb.io.in(0).valid := s2_recycle
  readArb.io.in(0).bits.addr := s2_req.addr
  readArb.io.in(0).bits.way_en := Fix(-1)

  // tag check and way muxing
  def wayMap[T <: Data](f: Int => T)(gen: => T) = Vec((0 until conf.ways).map(f)){gen}
  val s1_tag_eq_way = wayMap((w: Int) => meta.io.resp(w).tag === (s1_addr >> conf.untagbits)){Bits()}.toBits
  val s1_tag_match_way = wayMap((w: Int) => s1_tag_eq_way(w) && conf.co.isValid(meta.io.resp(w).state)){Bits()}.toBits
  s1_clk_en := metaReadArb.io.out.valid
  val s1_writeback = s1_clk_en && !s1_valid && !s1_replay
  val s2_tag_match_way = RegEn(s1_tag_match_way, s1_clk_en)
  val s2_tag_match = s2_tag_match_way.orR
  val s2_hit_state = Mux1H(s2_tag_match_way, wayMap((w: Int) => RegEn(meta.io.resp(w).state, s1_clk_en)){Bits()})
  val s2_hit = s2_tag_match && conf.co.isHit(s2_req.cmd, s2_hit_state) && s2_hit_state === conf.co.newStateOnHit(s2_req.cmd, s2_hit_state)

  val s2_data = Vec(conf.ways){Bits(width = conf.bitsperrow)}
  for (w <- 0 until conf.ways) {
    val regs = Vec(conf.wordsperrow){Reg{Bits(width = conf.encdatabits)}}
    val en1 = s1_clk_en && s1_tag_eq_way(w)
    for (i <- 0 until regs.size) {
      val en = en1 && (Bool(i == 0 || !conf.isNarrowRead) || s1_writeback)
      when (en) { regs(i) := data.io.resp(w) >> conf.encdatabits*i }
    }
    s2_data(w) := regs.toBits
  }
  val s2_data_muxed = Mux1H(s2_tag_match_way, s2_data)
  val s2_data_decoded = (0 until conf.wordsperrow).map(i => conf.code.decode(s2_data_muxed(conf.encdatabits*(i+1)-1,conf.encdatabits*i)))
  val s2_data_corrected = AVec(s2_data_decoded.map(_.corrected)).toBits
  val s2_data_uncorrected = AVec(s2_data_decoded.map(_.uncorrected)).toBits
  val s2_word_idx = if (conf.isNarrowRead) UFix(0) else s2_req.addr(log2Up(conf.wordsperrow*conf.databytes)-1,3)
  val s2_data_correctable = AVec(s2_data_decoded.map(_.correctable)).toBits()(s2_word_idx)
  
  // store/amo hits
  s3_valid := (s2_valid_masked && s2_hit || s2_replay) && isWrite(s2_req.cmd)
  val amoalu = new AMOALU
  when ((s2_valid || s2_replay) && (isWrite(s2_req.cmd) || s2_data_correctable)) {
    s3_req := s2_req
    s3_req.data := Mux(s2_data_correctable, s2_data_corrected, amoalu.io.out)
    s3_way := s2_tag_match_way
  }

  writeArb.io.in(0).bits.addr := s3_req.addr
  writeArb.io.in(0).bits.wmask := UFix(1) << s3_req.addr(conf.ramoffbits-1,offsetlsb).toUFix
  writeArb.io.in(0).bits.data := Fill(conf.wordsperrow, s3_req.data)
  writeArb.io.in(0).valid := s3_valid
  writeArb.io.in(0).bits.way_en :=  s3_way

  // replacement policy
  val replacer = new RandomReplacement
  val s1_replaced_way_en = UFixToOH(replacer.way)
  val s2_replaced_way_en = UFixToOH(RegEn(replacer.way, s1_clk_en))
  val s2_repl_meta = Mux1H(s2_replaced_way_en, wayMap((w: Int) => RegEn(meta.io.resp(w), s1_clk_en && s1_replaced_way_en(w))){new MetaData})

  // miss handling
  mshr.io.req.valid := s2_valid_masked && !s2_hit && (isPrefetch(s2_req.cmd) || isRead(s2_req.cmd) || isWrite(s2_req.cmd))
  mshr.io.req.bits := s2_req
  mshr.io.req.bits.tag_match := s2_tag_match
  mshr.io.req.bits.old_meta := s2_repl_meta
  mshr.io.req.bits.way_en := Mux(s2_tag_match, s2_tag_match_way, s2_replaced_way_en)
  mshr.io.req.bits.data := s2_req.data

  mshr.io.mem_grant.valid := io.mem.grant.fire()
  mshr.io.mem_grant.bits := io.mem.grant.bits
  when (mshr.io.req.fire()) { replacer.miss }

  io.mem.acquire.valid := mshr.io.mem_req.valid && prober.io.req.ready
  mshr.io.mem_req.ready := io.mem.acquire.ready && prober.io.req.ready
  io.mem.acquire.bits.payload := mshr.io.mem_req.bits
  //TODO io.mem.acquire <> FIFOedLogicalNetworkIOWrapper(mshr.io.mem_req) ???
  //TODO io.mem.acquire_data should be connected to uncached store data generator
  //io.mem.acquire_data <> FIFOedLogicalNetworkIOWrapper(TODO)
  io.mem.acquire_data.valid := Bool(false)
  io.mem.acquire_data.bits.payload.data := UFix(0)

  // replays
  readArb.io.in(1).valid := mshr.io.replay.valid
  readArb.io.in(1).bits := mshr.io.replay.bits
  readArb.io.in(1).bits.way_en := Fix(-1)
  mshr.io.replay.ready := readArb.io.in(1).ready
  s1_replay := mshr.io.replay.valid && readArb.io.in(1).ready
  metaReadArb.io.in(1) <> mshr.io.meta_read
  metaWriteArb.io.in(0) <> mshr.io.meta_write

  // probes
  val releaseArb = (new Arbiter(2)) { new Release }
  FIFOedLogicalNetworkIOWrapper(releaseArb.io.out) <> io.mem.release

  prober.io.req <> FIFOedLogicalNetworkIOUnwrapper(io.mem.probe)
  prober.io.rep <> releaseArb.io.in(1)
  prober.io.mshr_req <> mshr.io.probe
  prober.io.wb_req <> wb.io.probe
  prober.io.way_en := s2_tag_match_way
  prober.io.line_state := s2_hit_state
  prober.io.meta_read <> metaReadArb.io.in(2)
  prober.io.meta_write <> metaWriteArb.io.in(1)

  // refills
  val refill = conf.co.messageUpdatesDataArray(io.mem.grant.bits.payload)
  writeArb.io.in(1).valid := io.mem.grant.valid && refill
  io.mem.grant.ready := writeArb.io.in(1).ready || !refill
  writeArb.io.in(1).bits := mshr.io.mem_resp
  writeArb.io.in(1).bits.wmask := Fix(-1)
  writeArb.io.in(1).bits.data := io.mem.grant.bits.payload.data

  // writebacks
  wb.io.req <> mshr.io.wb_req
  wb.io.meta_read <> metaReadArb.io.in(3)
  wb.io.data_req <> readArb.io.in(2)
  wb.io.data_resp := s2_data_corrected
  releaseArb.io.in(0) <> wb.io.release
  FIFOedLogicalNetworkIOWrapper(wb.io.release_data) <> io.mem.release_data

  // store->load bypassing
  val s4_valid = Reg(s3_valid, resetVal = Bool(false))
  val s4_req = RegEn(s3_req, s3_valid && metaReadArb.io.out.valid)
  val bypasses = List(
    (s2_valid_masked || s2_replay, s2_req, amoalu.io.out),
    (s3_valid, s3_req, s3_req.data),
    (s4_valid, s4_req, s4_req.data)
  ).map(r => (r._1 && (s1_addr >> conf.wordoffbits === r._2.addr >> conf.wordoffbits) && isWrite(r._2.cmd), r._3))
  val s2_store_bypass_data = Reg{Bits(width = conf.databits)}
  val s2_store_bypass = Reg{Bool()}
  when (s1_clk_en) {
    s2_store_bypass := false
    when (bypasses.map(_._1).reduce(_||_)) {
      s2_store_bypass_data := PriorityMux(bypasses.map(x => (x._1, x._2)))
      s2_store_bypass := true
    }
  }

  // load data subword mux/sign extension
  val s2_data_word_prebypass = s2_data_uncorrected >> Cat(s2_word_idx, Bits(0,log2Up(conf.databits)))
  val s2_data_word = Mux(s2_store_bypass, s2_store_bypass_data, s2_data_word_prebypass)
  val loadgen = new LoadGen(s2_req.typ, s2_req.addr, s2_data_word)

  amoalu.io := s2_req
  amoalu.io.lhs := s2_data_word
  amoalu.io.rhs := s2_req.data

  // nack it like it's hot
  val s1_nack = dtlb.io.req.valid && dtlb.io.resp.miss ||
                s1_req.addr(indexmsb,indexlsb) === prober.io.meta_write.bits.idx && !prober.io.req.ready
  val s2_nack_hit = RegEn(s1_nack, s1_valid || s1_replay)
  when (s2_nack_hit) { mshr.io.req.valid := Bool(false) }
  val s2_nack_victim = s2_hit && mshr.io.secondary_miss
  val s2_nack_miss = !s2_hit && !mshr.io.req.ready
  val s2_nack_fence = s2_req.cmd === M_FENCE && !mshr.io.fence_rdy
  val s2_nack = s2_nack_hit || s2_nack_victim || s2_nack_miss || s2_nack_fence
  s2_valid_masked := s2_valid && !s2_nack

  val s2_recycle_ecc = (s2_valid || s2_replay) && s2_hit && s2_data_correctable
  val s2_recycle_next = Reg(resetVal = Bool(false))
  when (s1_valid || s1_replay) { s2_recycle_next := (s1_valid || s1_replay) && s2_recycle_ecc }
  s2_recycle := s2_recycle_ecc || s2_recycle_next

  // after a nack, block until nack condition resolves to save energy
  val block_fence = Reg(resetVal = Bool(false))
  block_fence := (s2_valid && s2_req.cmd === M_FENCE || block_fence) && !mshr.io.fence_rdy
  val block_miss = Reg(resetVal = Bool(false))
  block_miss := (s2_valid || block_miss) && s2_nack_miss
  when (block_fence || block_miss) {
    io.cpu.req.ready := Bool(false)
  }

  val s2_read = isRead(s2_req.cmd)
  io.cpu.resp.valid  := s2_read && (s2_replay || s2_valid_masked && s2_hit) && !s2_data_correctable
  io.cpu.resp.bits.nack := s2_valid && s2_nack
  io.cpu.resp.bits := s2_req
  io.cpu.resp.bits.replay := s2_replay && s2_read
  io.cpu.resp.bits.data := loadgen.word
  io.cpu.resp.bits.data_subword := loadgen.byte
  io.cpu.resp.bits.store_data := s2_req.data
  
<<<<<<< HEAD
  val acquire_arb = (new Arbiter(2)) { new Acquire }
  acquire_arb.io.in(0) <> wb.io.mem_req
  acquire_arb.io.in(1) <> mshr.io.mem_req
  io.mem.acquire <> FIFOedLogicalNetworkIOWrapper(acquire_arb.io.out)

  io.mem.acquire_data <> FIFOedLogicalNetworkIOWrapper(wb.io.mem_req_data)
  io.mem.grant_ack <> FIFOedLogicalNetworkIOWrapper(mshr.io.mem_finish)
=======
  io.mem.grant_ack <> mshr.io.mem_finish
>>>>>>> 273bd340
}<|MERGE_RESOLUTION|>--- conflicted
+++ resolved
@@ -192,7 +192,6 @@
   val line_state = Reg { UFix() }
   val refill_count = Reg { UFix(width = log2Up(REFILL_CYCLES)) }
   val req = Reg { new MSHRReq() }
-  val writeback_probed = Reg{Bool()}
 
   val req_cmd = io.req_bits.cmd
   val req_idx = req.addr(conf.untagbits-1,conf.offbits)
@@ -209,23 +208,7 @@
   rpq.io.enq.bits.sdq_id := io.req_sdq_id
   rpq.io.deq.ready := io.replay.ready && state === s_drain_rpq || state === s_invalid
 
-<<<<<<< HEAD
-  val abort = io.mem_abort.valid && io.mem_abort.bits.client_xact_id === UFix(id)
-  val reply = io.mem_rep.valid && io.mem_rep.bits.client_xact_id === UFix(id)
-  val refill_done = reply && refill_count.andR
-  val wb_done = reply && (state === s_wb_resp)
-
-  io.wb_req.valid := Bool(false)
-  when (io.probe_writeback.valid && idx_match && io.probe_writeback.bits) {
-    writeback_probed := true
-  }
-  io.probe_writeback.ready := !idx_match || state != s_wb_req && state != s_wb_resp && state != s_meta_clear
-=======
-  val finish_q = (new Queue(2 /* wb + refill */)) { (new LogicalNetworkIO){new GrantAck} }
-  finish_q.io.enq.valid := (wb_done || refill_done) && conf.co.requiresAck(io.mem_grant.bits.payload)
-  finish_q.io.enq.bits.payload.master_xact_id := io.mem_grant.bits.payload.master_xact_id
-  finish_q.io.enq.bits.header.dst := io.mem_grant.bits.header.src
->>>>>>> 273bd340
+  io.probe_writeback.ready := (state != s_wb_req && state != s_wb_resp && state != s_meta_clear) || !idx_match //TODO != s_drain_rpq ?
 
   when (state === s_drain_rpq && !rpq.io.deq.valid) {
     state := s_invalid
@@ -252,20 +235,9 @@
   }
   when (state === s_wb_resp) {
     when (reply) { state := s_meta_clear }
-<<<<<<< HEAD
-    when (abort) { state := Mux(writeback_probed, s_refill_req, s_wb_req) }
-  }
-  when (state === s_wb_req) {
-    io.wb_req.valid := true
-    when (writeback_probed) { 
-      io.wb_req.valid := false
-      state := s_refill_req
-    }.elsewhen (io.wb_req.ready) { state := s_wb_resp }
-=======
   }
   when (state === s_wb_req && io.wb_req.ready) {
     state := s_wb_resp 
->>>>>>> 273bd340
   }
 
   when (io.req_sec_val && io.req_sec_rdy) { // s_wb_req, s_wb_resp, s_refill_req
@@ -277,7 +249,6 @@
     acquire_type := conf.co.getAcquireTypeOnPrimaryMiss(req_cmd, conf.co.newStateOnFlush())
     release_type := conf.co.getReleaseTypeOnVoluntaryWriteback() //TODO downgrades etc 
     req := io.req_bits
-    writeback_probed := false
 
     state := Mux(conf.co.needsWriteback(io.req_bits.old_meta.state), s_wb_req, s_refill_req)
     when (io.req_bits.tag_match) {
@@ -290,9 +261,10 @@
     }
   }
 
-  val finish_q = (new Queue(2 /* wb + refill */)) { new GrantAck }
-  finish_q.io.enq.valid := wb_done || refill_done
-  finish_q.io.enq.bits.master_xact_id := io.mem_rep.bits.master_xact_id
+  val finish_q = (new Queue(2 /* wb + refill */)) { (new LogicalNetworkIO){new GrantAck} }
+  finish_q.io.enq.valid := (wb_done || refill_done) && conf.co.requiresAck(io.mem_grant.bits.payload)
+  finish_q.io.enq.bits.payload.master_xact_id := io.mem_grant.bits.payload.master_xact_id
+  finish_q.io.enq.bits.header.dst := io.mem_grant.bits.header.src
   val can_finish = state === s_invalid || state === s_refill_req || state === s_refill_resp
   io.mem_finish.valid := finish_q.io.deq.valid && can_finish
   finish_q.io.deq.ready := io.mem_finish.ready && can_finish
@@ -318,12 +290,6 @@
   io.wb_req.bits.client_xact_id := Bits(id)
   io.wb_req.bits.r_type := conf.co.getReleaseTypeOnVoluntaryWriteback()
 
-<<<<<<< HEAD
-=======
-  io.probe_writeback.ready := (state != s_wb_req && state != s_wb_resp && state != s_meta_clear && state != s_drain_rpq) || !idx_match
-  io.probe_refill.ready := (state != s_refill_resp && state != s_meta_write_req && state != s_meta_write_resp && state != s_drain_rpq) || !idx_match
-
->>>>>>> 273bd340
   io.mem_req.valid := state === s_refill_req
   io.mem_req.bits.a_type := acquire_type
   io.mem_req.bits.addr := Cat(io.tag, req_idx).toUFix
@@ -944,10 +910,7 @@
   mshr.io.mem_grant.bits := io.mem.grant.bits
   when (mshr.io.req.fire()) { replacer.miss }
 
-  io.mem.acquire.valid := mshr.io.mem_req.valid && prober.io.req.ready
-  mshr.io.mem_req.ready := io.mem.acquire.ready && prober.io.req.ready
-  io.mem.acquire.bits.payload := mshr.io.mem_req.bits
-  //TODO io.mem.acquire <> FIFOedLogicalNetworkIOWrapper(mshr.io.mem_req) ???
+  io.mem.acquire <> FIFOedLogicalNetworkIOWrapper(mshr.io.mem_req)
   //TODO io.mem.acquire_data should be connected to uncached store data generator
   //io.mem.acquire_data <> FIFOedLogicalNetworkIOWrapper(TODO)
   io.mem.acquire_data.valid := Bool(false)
@@ -1052,15 +1015,5 @@
   io.cpu.resp.bits.data_subword := loadgen.byte
   io.cpu.resp.bits.store_data := s2_req.data
   
-<<<<<<< HEAD
-  val acquire_arb = (new Arbiter(2)) { new Acquire }
-  acquire_arb.io.in(0) <> wb.io.mem_req
-  acquire_arb.io.in(1) <> mshr.io.mem_req
-  io.mem.acquire <> FIFOedLogicalNetworkIOWrapper(acquire_arb.io.out)
-
-  io.mem.acquire_data <> FIFOedLogicalNetworkIOWrapper(wb.io.mem_req_data)
-  io.mem.grant_ack <> FIFOedLogicalNetworkIOWrapper(mshr.io.mem_finish)
-=======
   io.mem.grant_ack <> mshr.io.mem_finish
->>>>>>> 273bd340
 }