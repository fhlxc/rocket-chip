// See LICENSE.Berkeley for license details.

import sbt.complete._
import sbt.complete.DefaultParsers._
import xerial.sbt.pack._
import sys.process._

enablePlugins(PackPlugin)

lazy val commonSettings = Seq(
  organization := "edu.berkeley.cs",
<<<<<<< HEAD
  version      := "1.3-SNAPSHOT",
=======
  version      := "1.3-20191127-SNAPSHOT",
>>>>>>> 4685e4d7
  scalaVersion := "2.12.4",
  crossScalaVersions := Seq("2.12.4"),
  parallelExecution in Global := false,
  traceLevel   := 15,
  scalacOptions ++= Seq("-deprecation","-unchecked","-Xsource:2.11"),
  libraryDependencies ++= Seq("org.scala-lang" % "scala-reflect" % scalaVersion.value),
  libraryDependencies ++= Seq("org.json4s" %% "json4s-jackson" % "3.6.1"),
  addCompilerPlugin("org.scalamacros" % "paradise" % "2.1.0" cross CrossVersion.full),
  resolvers ++= Seq(
    Resolver.sonatypeRepo("snapshots"),
    Resolver.sonatypeRepo("releases"),
    Resolver.mavenLocal
  ),
  publishMavenStyle := true,
  publishArtifact in Test := false,
  pomIncludeRepository := { x => false },
  pomExtra := <url>https://github.com/freechipsproject/rocket-chip</url>
    <licenses>
      <license>
        <name>Apache 2</name>
        <url>http://www.apache.org/licenses/LICENSE-2.0.txt</url>
        <distribution>repo</distribution>
      </license>
      <license>
        <name>BSD-style</name>
          <url>http://www.opensource.org/licenses/bsd-license.php</url>
          <distribution>repo</distribution>
      </license>
    </licenses>
    <developers>
      <developer>
        <organization>SiFive</organization>
        <organizationUrl>https://www.sifive.com/</organizationUrl>
      </developer>
    </developers>,
  publishTo := {
    val v = version.value
    val nexus = "https://oss.sonatype.org/"
    if (v.trim.endsWith("SNAPSHOT")) {
      Some("snapshots" at nexus + "content/repositories/snapshots")
    }
    else {
      Some("releases" at nexus + "service/local/staging/deploy/maven2")
    }
  }
)

// Current release tooling will look for and modify the versions in this map.
// Please don't delete it or alter the initial "val defaultVersions = Map" string.
// Feel free to add additional entries as needed and move each to a separate line.
val defaultVersions = Map("chisel3" -> "3.3-20191127-SNAPSHOT")

lazy val chisel = (project in file("chisel3")).settings(commonSettings)

def dependOnChisel(prj: Project) = {
  if (sys.props.contains("ROCKET_USE_MAVEN")) {
    prj.settings(
<<<<<<< HEAD
      libraryDependencies ++= Seq("edu.berkeley.cs" %% "chisel3" % "3.3-SNAPSHOT")
=======
      libraryDependencies ++= Seq("chisel3").map { dep: String =>
        "edu.berkeley.cs" %% dep % defaultVersions(dep)
      }
>>>>>>> 4685e4d7
    )
  } else {
    prj.dependsOn(chisel)
  }
}

lazy val `api-config-chipsalliance` = (project in file("api-config-chipsalliance/build-rules/sbt"))
  .settings(commonSettings)
  .settings(publishArtifact := false)
lazy val hardfloat  = dependOnChisel(project).settings(commonSettings)
  .settings(crossScalaVersions := Seq("2.12.4"))
  .settings(publishArtifact := false)
lazy val `rocket-macros` = (project in file("macros")).settings(commonSettings)
  .settings(publishArtifact := false)
lazy val rocketchip = dependOnChisel(project in file("."))
  .settings(commonSettings, chipSettings)
  .dependsOn(`api-config-chipsalliance` % "compile-internal;test-internal")
  .dependsOn(hardfloat % "compile-internal;test-internal")
  .dependsOn(`rocket-macros` % "compile-internal;test-internal")
  .settings(
      aggregate := false,
      // Include macro classes, resources, and sources in main jar.
      mappings in (Compile, packageBin) ++= (mappings in (`api-config-chipsalliance`, Compile, packageBin)).value,
      mappings in (Compile, packageSrc) ++= (mappings in (`api-config-chipsalliance`, Compile, packageSrc)).value,
      mappings in (Compile, packageBin) ++= (mappings in (hardfloat, Compile, packageBin)).value,
      mappings in (Compile, packageSrc) ++= (mappings in (hardfloat, Compile, packageSrc)).value,
      mappings in (Compile, packageBin) ++= (mappings in (`rocket-macros`, Compile, packageBin)).value,
      mappings in (Compile, packageSrc) ++= (mappings in (`rocket-macros`, Compile, packageSrc)).value,
      exportJars := true
  )


lazy val addons = settingKey[Seq[String]]("list of addons used for this build")
lazy val make = inputKey[Unit]("trigger backend-specific makefile command")
val setMake = NotSpace ~ ( Space ~> NotSpace )

lazy val chipSettings = Seq(
  addons := {
    val a = sys.env.getOrElse("ROCKETCHIP_ADDONS", "")
    println(s"Using addons: $a")
    a.split(" ")
  },
  unmanagedSourceDirectories in Compile ++= addons.value.map(baseDirectory.value / _ / "src/main/scala"),
  mainClass in (Compile, run) := Some("rocketchip.Generator"),
  make := {
    val jobs = java.lang.Runtime.getRuntime.availableProcessors
    val (makeDir, target) = setMake.parsed
    (run in Compile).evaluated
    s"make -C $makeDir  -j $jobs $target".!
  }
)
<|MERGE_RESOLUTION|>--- conflicted
+++ resolved
@@ -9,11 +9,7 @@
 
 lazy val commonSettings = Seq(
   organization := "edu.berkeley.cs",
-<<<<<<< HEAD
   version      := "1.3-SNAPSHOT",
-=======
-  version      := "1.3-20191127-SNAPSHOT",
->>>>>>> 4685e4d7
   scalaVersion := "2.12.4",
   crossScalaVersions := Seq("2.12.4"),
   parallelExecution in Global := false,
@@ -64,20 +60,16 @@
 // Current release tooling will look for and modify the versions in this map.
 // Please don't delete it or alter the initial "val defaultVersions = Map" string.
 // Feel free to add additional entries as needed and move each to a separate line.
-val defaultVersions = Map("chisel3" -> "3.3-20191127-SNAPSHOT")
+val defaultVersions = Map("chisel3" -> "3.3-SNAPSHOT")
 
 lazy val chisel = (project in file("chisel3")).settings(commonSettings)
 
 def dependOnChisel(prj: Project) = {
   if (sys.props.contains("ROCKET_USE_MAVEN")) {
     prj.settings(
-<<<<<<< HEAD
-      libraryDependencies ++= Seq("edu.berkeley.cs" %% "chisel3" % "3.3-SNAPSHOT")
-=======
       libraryDependencies ++= Seq("chisel3").map { dep: String =>
         "edu.berkeley.cs" %% dep % defaultVersions(dep)
       }
->>>>>>> 4685e4d7
     )
   } else {
     prj.dependsOn(chisel)
