// See LICENSE.SiFive for license details.

package freechips.rocketchip.tilelink

import chisel3._
import chisel3.util._
import chisel3.core.Reset
import chisel3.internal.sourceinfo.{SourceInfo, SourceLine}
import freechips.rocketchip.config.Parameters
import freechips.rocketchip.diplomacy._
import freechips.rocketchip.util.{HeterogeneousBag, PlusArg}
import freechips.rocketchip.formal._

case class TLMonitorArgs(edge: TLEdge)

abstract class TLMonitorBase(args: TLMonitorArgs) extends Module
{
  val io = IO(new Bundle {
    val in = Input(new TLBundle(args.edge.bundle))
  })

  def legalize(bundle: TLBundle, edge: TLEdge, reset: Reset): Unit
  legalize(io.in, args.edge, reset)
}

<<<<<<< HEAD
class TLMonitor(args: TLMonitorArgs, monitorDir: MonitorDirection = MonitorDirection.Monitor) extends TLMonitorBase(args)
=======
object TLMonitor {
  def apply(enable: Boolean, node: TLNode)(implicit p: Parameters): TLNode = {
    if (enable) {
      EnableMonitors { implicit p => node := TLEphemeralNode()(ValName("monitor")) }
    } else { node }
  }
}

class TLMonitor(args: TLMonitorArgs) extends TLMonitorBase(args)
>>>>>>> bb6247ae
{
  val cover_prop_class = PropertyClass.Default
  val desc_text = "Placeholder"

  def assert(cond: Bool, message: String): Unit = {
    Property(monitorDir,
        cond,
        message,
        PropertyClass.Default,
        desc_text)
  }

  def assume(cond: Bool, message: String): Unit = {
    Property(monitorDir.flip,
        cond,
        message,
        PropertyClass.Default,
        desc_text)
  }

  def extra = {
    args.edge.sourceInfo match {
      case SourceLine(filename, line, col) => s" (connected at $filename:$line:$col)"
      case _ => ""
    }
  }

  def visible(address: UInt, source: UInt, edge: TLEdge) =
    edge.client.clients.map { c =>
      !c.sourceId.contains(source) ||
      c.visibility.map(_.contains(address)).reduce(_ || _)
    }.reduce(_ && _)

  def legalizeFormatA(bundle: TLBundleA, edge: TLEdge) {
    assert (TLMessages.isA(bundle.opcode), "'A' channel has invalid opcode" + extra)

    // Reuse these subexpressions to save some firrtl lines
    val source_ok = edge.client.contains(bundle.source)
    val is_aligned = edge.isAligned(bundle.address, bundle.size)
    val mask = edge.full_mask(bundle)

    assert (visible(edge.address(bundle), bundle.source, edge), "'A' channel carries an address illegal for the specified bank visibility")

    when (bundle.opcode === TLMessages.AcquireBlock) {
      assert (edge.manager.supportsAcquireBSafe(edge.address(bundle), bundle.size), "'A' channel carries AcquireBlock type unsupported by manager" + extra)
      assert (edge.client.supportsProbe(edge.source(bundle), bundle.size), "'A' channel carries AcquireBlock from a client which does not support Probe" + extra)
      assert (source_ok, "'A' channel AcquireBlock carries invalid source ID" + extra)
      assert (bundle.size >= log2Ceil(edge.manager.beatBytes).U, "'A' channel AcquireBlock smaller than a beat" + extra)
      assert (is_aligned, "'A' channel AcquireBlock address not aligned to size" + extra)
      assert (TLPermissions.isGrow(bundle.param), "'A' channel AcquireBlock carries invalid grow param" + extra)
      assert (~bundle.mask === 0.U, "'A' channel AcquireBlock contains invalid mask" + extra)
      assert (!bundle.corrupt, "'A' channel AcquireBlock is corrupt" + extra)
    }

    when (bundle.opcode === TLMessages.AcquirePerm) {
      assert (edge.manager.supportsAcquireBSafe(edge.address(bundle), bundle.size), "'A' channel carries AcquirePerm type unsupported by manager" + extra)
      assert (edge.client.supportsProbe(edge.source(bundle), bundle.size), "'A' channel carries AcquirePerm from a client which does not support Probe" + extra)
      assert (source_ok, "'A' channel AcquirePerm carries invalid source ID" + extra)
      assert (bundle.size >= log2Ceil(edge.manager.beatBytes).U, "'A' channel AcquirePerm smaller than a beat" + extra)
      assert (is_aligned, "'A' channel AcquirePerm address not aligned to size" + extra)
      assert (TLPermissions.isGrow(bundle.param), "'A' channel AcquirePerm carries invalid grow param" + extra)
      assert (bundle.param =/= TLPermissions.NtoB, "'A' channel AcquirePerm requests NtoB" + extra)
      assert (~bundle.mask === 0.U, "'A' channel AcquirePerm contains invalid mask" + extra)
      assert (!bundle.corrupt, "'A' channel AcquirePerm is corrupt" + extra)
    }

    when (bundle.opcode === TLMessages.Get) {
      assert (edge.manager.supportsGetSafe(edge.address(bundle), bundle.size), "'A' channel carries Get type unsupported by manager" + extra)
      assert (source_ok, "'A' channel Get carries invalid source ID" + extra)
      assert (is_aligned, "'A' channel Get address not aligned to size" + extra)
      assert (bundle.param === 0.U, "'A' channel Get carries invalid param" + extra)
      assert (bundle.mask === mask, "'A' channel Get contains invalid mask" + extra)
      assert (!bundle.corrupt, "'A' channel Get is corrupt" + extra)
    }

    when (bundle.opcode === TLMessages.PutFullData) {
      assert (edge.manager.supportsPutFullSafe(edge.address(bundle), bundle.size), "'A' channel carries PutFull type unsupported by manager" + extra)
      assert (source_ok, "'A' channel PutFull carries invalid source ID" + extra)
      assert (is_aligned, "'A' channel PutFull address not aligned to size" + extra)
      assert (bundle.param === 0.U, "'A' channel PutFull carries invalid param" + extra)
      assert (bundle.mask === mask, "'A' channel PutFull contains invalid mask" + extra)
    }

    when (bundle.opcode === TLMessages.PutPartialData) {
      assert (edge.manager.supportsPutPartialSafe(edge.address(bundle), bundle.size), "'A' channel carries PutPartial type unsupported by manager" + extra)
      assert (source_ok, "'A' channel PutPartial carries invalid source ID" + extra)
      assert (is_aligned, "'A' channel PutPartial address not aligned to size" + extra)
      assert (bundle.param === 0.U, "'A' channel PutPartial carries invalid param" + extra)
      assert ((bundle.mask & ~mask) === 0.U, "'A' channel PutPartial contains invalid mask" + extra)
    }

    when (bundle.opcode === TLMessages.ArithmeticData) {
      assert (edge.manager.supportsArithmeticSafe(edge.address(bundle), bundle.size), "'A' channel carries Arithmetic type unsupported by manager" + extra)
      assert (source_ok, "'A' channel Arithmetic carries invalid source ID" + extra)
      assert (is_aligned, "'A' channel Arithmetic address not aligned to size" + extra)
      assert (TLAtomics.isArithmetic(bundle.param), "'A' channel Arithmetic carries invalid opcode param" + extra)
      assert (bundle.mask === mask, "'A' channel Arithmetic contains invalid mask" + extra)
    }

    when (bundle.opcode === TLMessages.LogicalData) {
      assert (edge.manager.supportsLogicalSafe(edge.address(bundle), bundle.size), "'A' channel carries Logical type unsupported by manager" + extra)
      assert (source_ok, "'A' channel Logical carries invalid source ID" + extra)
      assert (is_aligned, "'A' channel Logical address not aligned to size" + extra)
      assert (TLAtomics.isLogical(bundle.param), "'A' channel Logical carries invalid opcode param" + extra)
      assert (bundle.mask === mask, "'A' channel Logical contains invalid mask" + extra)
    }

    when (bundle.opcode === TLMessages.Hint) {
      assert (edge.manager.supportsHintSafe(edge.address(bundle), bundle.size), "'A' channel carries Hint type unsupported by manager" + extra)
      assert (source_ok, "'A' channel Hint carries invalid source ID" + extra)
      assert (is_aligned, "'A' channel Hint address not aligned to size" + extra)
      assert (bundle.mask === mask, "'A' channel Hint contains invalid mask" + extra)
      assert (!bundle.corrupt, "'A' channel Hint is corrupt" + extra)
    }
  }

  def legalizeFormatB(bundle: TLBundleB, edge: TLEdge) {
    assert (TLMessages.isB(bundle.opcode), "'B' channel has invalid opcode" + extra)

    assert (visible(edge.address(bundle), bundle.source, edge), "'B' channel carries an address illegal for the specified bank visibility")

    // Reuse these subexpressions to save some firrtl lines
    val address_ok = edge.manager.containsSafe(edge.address(bundle))
    val is_aligned = edge.isAligned(bundle.address, bundle.size)
    val mask = edge.full_mask(bundle)
    val legal_source = Mux1H(edge.client.find(bundle.source), edge.client.clients.map(c => c.sourceId.start.U)) === bundle.source

    when (bundle.opcode === TLMessages.Probe) {
      assert (edge.client.supportsProbe(bundle.source, bundle.size), "'B' channel carries Probe type unsupported by client" + extra)
      assert (address_ok, "'B' channel Probe carries unmanaged address" + extra)
      assert (legal_source, "'B' channel Probe carries source that is not first source" + extra)
      assert (is_aligned, "'B' channel Probe address not aligned to size" + extra)
      assert (TLPermissions.isCap(bundle.param), "'B' channel Probe carries invalid cap param" + extra)
      assert (bundle.mask === mask, "'B' channel Probe contains invalid mask" + extra)
      assert (!bundle.corrupt, "'B' channel Probe is corrupt" + extra)
    }

    when (bundle.opcode === TLMessages.Get) {
      assert (edge.client.supportsGet(bundle.source, bundle.size), "'B' channel carries Get type unsupported by client" + extra)
      assert (address_ok, "'B' channel Get carries unmanaged address" + extra)
      assert (legal_source, "'B' channel Get carries source that is not first source" + extra)
      assert (is_aligned, "'B' channel Get address not aligned to size" + extra)
      assert (bundle.param === 0.U, "'B' channel Get carries invalid param" + extra)
      assert (bundle.mask === mask, "'B' channel Get contains invalid mask" + extra)
      assert (!bundle.corrupt, "'B' channel Get is corrupt" + extra)
    }

    when (bundle.opcode === TLMessages.PutFullData) {
      assert (edge.client.supportsPutFull(bundle.source, bundle.size), "'B' channel carries PutFull type unsupported by client" + extra)
      assert (address_ok, "'B' channel PutFull carries unmanaged address" + extra)
      assert (legal_source, "'B' channel PutFull carries source that is not first source" + extra)
      assert (is_aligned, "'B' channel PutFull address not aligned to size" + extra)
      assert (bundle.param === 0.U, "'B' channel PutFull carries invalid param" + extra)
      assert (bundle.mask === mask, "'B' channel PutFull contains invalid mask" + extra)
    }

    when (bundle.opcode === TLMessages.PutPartialData) {
      assert (edge.client.supportsPutPartial(bundle.source, bundle.size), "'B' channel carries PutPartial type unsupported by client" + extra)
      assert (address_ok, "'B' channel PutPartial carries unmanaged address" + extra)
      assert (legal_source, "'B' channel PutPartial carries source that is not first source" + extra)
      assert (is_aligned, "'B' channel PutPartial address not aligned to size" + extra)
      assert (bundle.param === 0.U, "'B' channel PutPartial carries invalid param" + extra)
      assert ((bundle.mask & ~mask) === 0.U, "'B' channel PutPartial contains invalid mask" + extra)
    }

    when (bundle.opcode === TLMessages.ArithmeticData) {
      assert (edge.client.supportsArithmetic(bundle.source, bundle.size), "'B' channel carries Arithmetic type unsupported by client" + extra)
      assert (address_ok, "'B' channel Arithmetic carries unmanaged address" + extra)
      assert (legal_source, "'B' channel Arithmetic carries source that is not first source" + extra)
      assert (is_aligned, "'B' channel Arithmetic address not aligned to size" + extra)
      assert (TLAtomics.isArithmetic(bundle.param), "'B' channel Arithmetic carries invalid opcode param" + extra)
      assert (bundle.mask === mask, "'B' channel Arithmetic contains invalid mask" + extra)
    }

    when (bundle.opcode === TLMessages.LogicalData) {
      assert (edge.client.supportsLogical(bundle.source, bundle.size), "'B' channel carries Logical type unsupported by client" + extra)
      assert (address_ok, "'B' channel Logical carries unmanaged address" + extra)
      assert (legal_source, "'B' channel Logical carries source that is not first source" + extra)
      assert (is_aligned, "'B' channel Logical address not aligned to size" + extra)
      assert (TLAtomics.isLogical(bundle.param), "'B' channel Logical carries invalid opcode param" + extra)
      assert (bundle.mask === mask, "'B' channel Logical contains invalid mask" + extra)
    }

    when (bundle.opcode === TLMessages.Hint) {
      assert (edge.client.supportsHint(bundle.source, bundle.size), "'B' channel carries Hint type unsupported by client" + extra)
      assert (address_ok, "'B' channel Hint carries unmanaged address" + extra)
      assert (legal_source, "'B' channel Hint carries source that is not first source" + extra)
      assert (is_aligned, "'B' channel Hint address not aligned to size" + extra)
      assert (bundle.mask === mask, "'B' channel Hint contains invalid mask" + extra)
      assert (!bundle.corrupt, "'B' channel Hint is corrupt" + extra)
    }
  }

  def legalizeFormatC(bundle: TLBundleC, edge: TLEdge) {
    assert (TLMessages.isC(bundle.opcode), "'C' channel has invalid opcode" + extra)

    val source_ok = edge.client.contains(bundle.source)
    val is_aligned = edge.isAligned(bundle.address, bundle.size)
    val address_ok = edge.manager.containsSafe(edge.address(bundle))

    assert (visible(edge.address(bundle), bundle.source, edge), "'C' channel carries an address illegal for the specified bank visibility")

    when (bundle.opcode === TLMessages.ProbeAck) {
      assert (address_ok, "'C' channel ProbeAck carries unmanaged address" + extra)
      assert (source_ok, "'C' channel ProbeAck carries invalid source ID" + extra)
      assert (bundle.size >= log2Ceil(edge.manager.beatBytes).U, "'C' channel ProbeAck smaller than a beat" + extra)
      assert (is_aligned, "'C' channel ProbeAck address not aligned to size" + extra)
      assert (TLPermissions.isReport(bundle.param), "'C' channel ProbeAck carries invalid report param" + extra)
      assert (!bundle.corrupt, "'C' channel ProbeAck is corrupt" + extra)
    }

    when (bundle.opcode === TLMessages.ProbeAckData) {
      assert (address_ok, "'C' channel ProbeAckData carries unmanaged address" + extra)
      assert (source_ok, "'C' channel ProbeAckData carries invalid source ID" + extra)
      assert (bundle.size >= log2Ceil(edge.manager.beatBytes).U, "'C' channel ProbeAckData smaller than a beat" + extra)
      assert (is_aligned, "'C' channel ProbeAckData address not aligned to size" + extra)
      assert (TLPermissions.isReport(bundle.param), "'C' channel ProbeAckData carries invalid report param" + extra)
    }

    when (bundle.opcode === TLMessages.Release) {
      assert (edge.manager.supportsAcquireBSafe(edge.address(bundle), bundle.size), "'C' channel carries Release type unsupported by manager" + extra)
      assert (edge.client.supportsProbe(edge.source(bundle), bundle.size), "'C' channel carries Release from a client which does not support Probe" + extra)
      assert (source_ok, "'C' channel Release carries invalid source ID" + extra)
      assert (bundle.size >= log2Ceil(edge.manager.beatBytes).U, "'C' channel Release smaller than a beat" + extra)
      assert (is_aligned, "'C' channel Release address not aligned to size" + extra)
      assert (TLPermissions.isShrink(bundle.param), "'C' channel Release carries invalid shrink param" + extra)
      assert (!bundle.corrupt, "'C' channel Release is corrupt" + extra)
    }

    when (bundle.opcode === TLMessages.ReleaseData) {
      assert (edge.manager.supportsAcquireBSafe(edge.address(bundle), bundle.size), "'C' channel carries ReleaseData type unsupported by manager" + extra)
      assert (edge.client.supportsProbe(edge.source(bundle), bundle.size), "'C' channel carries Release from a client which does not support Probe" + extra)
      assert (source_ok, "'C' channel ReleaseData carries invalid source ID" + extra)
      assert (bundle.size >= log2Ceil(edge.manager.beatBytes).U, "'C' channel ReleaseData smaller than a beat" + extra)
      assert (is_aligned, "'C' channel ReleaseData address not aligned to size" + extra)
      assert (TLPermissions.isShrink(bundle.param), "'C' channel ReleaseData carries invalid shrink param" + extra)
    }

    when (bundle.opcode === TLMessages.AccessAck) {
      assert (address_ok, "'C' channel AccessAck carries unmanaged address" + extra)
      assert (source_ok, "'C' channel AccessAck carries invalid source ID" + extra)
      assert (is_aligned, "'C' channel AccessAck address not aligned to size" + extra)
      assert (bundle.param === 0.U, "'C' channel AccessAck carries invalid param" + extra)
      assert (!bundle.corrupt, "'C' channel AccessAck is corrupt" + extra)
    }

    when (bundle.opcode === TLMessages.AccessAckData) {
      assert (address_ok, "'C' channel AccessAckData carries unmanaged address" + extra)
      assert (source_ok, "'C' channel AccessAckData carries invalid source ID" + extra)
      assert (is_aligned, "'C' channel AccessAckData address not aligned to size" + extra)
      assert (bundle.param === 0.U, "'C' channel AccessAckData carries invalid param" + extra)
    }

    when (bundle.opcode === TLMessages.HintAck) {
      assert (address_ok, "'C' channel HintAck carries unmanaged address" + extra)
      assert (source_ok, "'C' channel HintAck carries invalid source ID" + extra)
      assert (is_aligned, "'C' channel HintAck address not aligned to size" + extra)
      assert (bundle.param === 0.U, "'C' channel HintAck carries invalid param" + extra)
      assert (!bundle.corrupt, "'C' channel HintAck is corrupt" + extra)
    }
  }

  def legalizeFormatD(bundle: TLBundleD, edge: TLEdge) {
    assume (TLMessages.isD(bundle.opcode), "'D' channel has invalid opcode" + extra)

    val source_ok = edge.client.contains(bundle.source)
    val sink_ok = bundle.sink < edge.manager.endSinkId.U
    val deny_put_ok = edge.manager.mayDenyPut.B
    val deny_get_ok = edge.manager.mayDenyGet.B

    when (bundle.opcode === TLMessages.ReleaseAck) {
      assume (source_ok, "'D' channel ReleaseAck carries invalid source ID" + extra)
      assume (bundle.size >= log2Ceil(edge.manager.beatBytes).U, "'D' channel ReleaseAck smaller than a beat" + extra)
      assume (bundle.param === 0.U, "'D' channel ReleaseeAck carries invalid param" + extra)
      assume (!bundle.corrupt, "'D' channel ReleaseAck is corrupt" + extra)
      assume (!bundle.denied, "'D' channel ReleaseAck is denied" + extra)
    }

    when (bundle.opcode === TLMessages.Grant) {
      assume (source_ok, "'D' channel Grant carries invalid source ID" + extra)
      assume (sink_ok, "'D' channel Grant carries invalid sink ID" + extra)
      assume (bundle.size >= log2Ceil(edge.manager.beatBytes).U, "'D' channel Grant smaller than a beat" + extra)
      assume (TLPermissions.isCap(bundle.param), "'D' channel Grant carries invalid cap param" + extra)
      assume (bundle.param =/= TLPermissions.toN, "'D' channel Grant carries toN param" + extra)
      assume (!bundle.corrupt, "'D' channel Grant is corrupt" + extra)
      assume (deny_put_ok || !bundle.denied, "'D' channel Grant is denied" + extra)
    }

    when (bundle.opcode === TLMessages.GrantData) {
      assume (source_ok, "'D' channel GrantData carries invalid source ID" + extra)
      assume (sink_ok, "'D' channel GrantData carries invalid sink ID" + extra)
      assume (bundle.size >= log2Ceil(edge.manager.beatBytes).U, "'D' channel GrantData smaller than a beat" + extra)
      assume (TLPermissions.isCap(bundle.param), "'D' channel GrantData carries invalid cap param" + extra)
      assume (bundle.param =/= TLPermissions.toN, "'D' channel GrantData carries toN param" + extra)
      assume (!bundle.denied || bundle.corrupt, "'D' channel GrantData is denied but not corrupt" + extra)
      assume (deny_get_ok || !bundle.denied, "'D' channel GrantData is denied" + extra)
    }

    when (bundle.opcode === TLMessages.AccessAck) {
      assume (source_ok, "'D' channel AccessAck carries invalid source ID" + extra)
      // size is ignored
      assume (bundle.param === 0.U, "'D' channel AccessAck carries invalid param" + extra)
      assume (!bundle.corrupt, "'D' channel AccessAck is corrupt" + extra)
      assume (deny_put_ok || !bundle.denied, "'D' channel AccessAck is denied" + extra)
    }

    when (bundle.opcode === TLMessages.AccessAckData) {
      assume (source_ok, "'D' channel AccessAckData carries invalid source ID" + extra)
      // size is ignored
      assume (bundle.param === 0.U, "'D' channel AccessAckData carries invalid param" + extra)
      assume (!bundle.denied || bundle.corrupt, "'D' channel AccessAckData is denied but not corrupt" + extra)
      assume (deny_get_ok || !bundle.denied, "'D' channel AccessAckData is denied" + extra)
    }

    when (bundle.opcode === TLMessages.HintAck) {
      assume (source_ok, "'D' channel HintAck carries invalid source ID" + extra)
      // size is ignored
      assume (bundle.param === 0.U, "'D' channel HintAck carries invalid param" + extra)
      assume (!bundle.corrupt, "'D' channel HintAck is corrupt" + extra)
      assume (deny_put_ok || !bundle.denied, "'D' channel HintAck is denied" + extra)
    }
  }

  def legalizeFormatE(bundle: TLBundleE, edge: TLEdge) {
    val sink_ok = bundle.sink < edge.manager.endSinkId.U
    assert (sink_ok, "'E' channels carries invalid sink ID" + extra)
  }

  def legalizeFormat(bundle: TLBundle, edge: TLEdge) = {
    when (bundle.a.valid) { legalizeFormatA(bundle.a.bits, edge) }
    when (bundle.d.valid) { legalizeFormatD(bundle.d.bits, edge) }
    if (edge.client.anySupportProbe && edge.manager.anySupportAcquireB) {
      when (bundle.b.valid) { legalizeFormatB(bundle.b.bits, edge) }
      when (bundle.c.valid) { legalizeFormatC(bundle.c.bits, edge) }
      when (bundle.e.valid) { legalizeFormatE(bundle.e.bits, edge) }
    } else {
      assert (!bundle.b.valid, "'B' channel valid and not TL-C" + extra)
      assert (!bundle.c.valid, "'C' channel valid and not TL-C" + extra)
      assert (!bundle.e.valid, "'E' channel valid and not TL-C" + extra)
    }
  }

  def legalizeMultibeatA(a: DecoupledIO[TLBundleA], edge: TLEdge) {
    val a_first = edge.first(a.bits, a.fire())
    val opcode  = Reg(UInt())
    val param   = Reg(UInt())
    val size    = Reg(UInt())
    val source  = Reg(UInt())
    val address = Reg(UInt())
    when (a.valid && !a_first) {
      assert (a.bits.opcode === opcode, "'A' channel opcode changed within multibeat operation" + extra)
      assert (a.bits.param  === param,  "'A' channel param changed within multibeat operation" + extra)
      assert (a.bits.size   === size,   "'A' channel size changed within multibeat operation" + extra)
      assert (a.bits.source === source, "'A' channel source changed within multibeat operation" + extra)
      assert (a.bits.address=== address,"'A' channel address changed with multibeat operation" + extra)
    }
    when (a.fire() && a_first) {
      opcode  := a.bits.opcode
      param   := a.bits.param
      size    := a.bits.size
      source  := a.bits.source
      address := a.bits.address
    }
  }

  def legalizeMultibeatB(b: DecoupledIO[TLBundleB], edge: TLEdge) {
    val b_first = edge.first(b.bits, b.fire())
    val opcode  = Reg(UInt())
    val param   = Reg(UInt())
    val size    = Reg(UInt())
    val source  = Reg(UInt())
    val address = Reg(UInt())
    when (b.valid && !b_first) {
      assert (b.bits.opcode === opcode, "'B' channel opcode changed within multibeat operation" + extra)
      assert (b.bits.param  === param,  "'B' channel param changed within multibeat operation" + extra)
      assert (b.bits.size   === size,   "'B' channel size changed within multibeat operation" + extra)
      assert (b.bits.source === source, "'B' channel source changed within multibeat operation" + extra)
      assert (b.bits.address=== address,"'B' channel addresss changed with multibeat operation" + extra)
    }
    when (b.fire() && b_first) {
      opcode  := b.bits.opcode
      param   := b.bits.param
      size    := b.bits.size
      source  := b.bits.source
      address := b.bits.address
    }
  }

  def legalizeMultibeatC(c: DecoupledIO[TLBundleC], edge: TLEdge) {
    val c_first = edge.first(c.bits, c.fire())
    val opcode  = Reg(UInt())
    val param   = Reg(UInt())
    val size    = Reg(UInt())
    val source  = Reg(UInt())
    val address = Reg(UInt())
    when (c.valid && !c_first) {
      assert (c.bits.opcode === opcode, "'C' channel opcode changed within multibeat operation" + extra)
      assert (c.bits.param  === param,  "'C' channel param changed within multibeat operation" + extra)
      assert (c.bits.size   === size,   "'C' channel size changed within multibeat operation" + extra)
      assert (c.bits.source === source, "'C' channel source changed within multibeat operation" + extra)
      assert (c.bits.address=== address,"'C' channel address changed with multibeat operation" + extra)
    }
    when (c.fire() && c_first) {
      opcode  := c.bits.opcode
      param   := c.bits.param
      size    := c.bits.size
      source  := c.bits.source
      address := c.bits.address
    }
  }

  def legalizeMultibeatD(d: DecoupledIO[TLBundleD], edge: TLEdge) {
    val d_first = edge.first(d.bits, d.fire())
    val opcode  = Reg(UInt())
    val param   = Reg(UInt())
    val size    = Reg(UInt())
    val source  = Reg(UInt())
    val sink    = Reg(UInt())
    val denied  = Reg(Bool())
    when (d.valid && !d_first) {
      assume (d.bits.opcode === opcode, "'D' channel opcode changed within multibeat operation" + extra)
      assume (d.bits.param  === param,  "'D' channel param changed within multibeat operation" + extra)
      assume (d.bits.size   === size,   "'D' channel size changed within multibeat operation" + extra)
      assume (d.bits.source === source, "'D' channel source changed within multibeat operation" + extra)
      assume (d.bits.sink   === sink,   "'D' channel sink changed with multibeat operation" + extra)
      assume (d.bits.denied === denied, "'D' channel denied changed with multibeat operation" + extra)
    }
    when (d.fire() && d_first) {
      opcode  := d.bits.opcode
      param   := d.bits.param
      size    := d.bits.size
      source  := d.bits.source
      sink    := d.bits.sink
      denied  := d.bits.denied
    }
  }

  def legalizeMultibeat(bundle: TLBundle, edge: TLEdge) {
    legalizeMultibeatA(bundle.a, edge)
    legalizeMultibeatD(bundle.d, edge)
    if (edge.client.anySupportProbe && edge.manager.anySupportAcquireB) {
      legalizeMultibeatB(bundle.b, edge)
      legalizeMultibeatC(bundle.c, edge)
    }
  }

  def legalizeADSource(bundle: TLBundle, edge: TLEdge) {
    val inflight = RegInit(0.U(edge.client.endSourceId.W))

    val a_first = edge.first(bundle.a.bits, bundle.a.fire())
    val d_first = edge.first(bundle.d.bits, bundle.d.fire())

    val a_set = WireInit(0.U(edge.client.endSourceId.W))
    when (bundle.a.fire() && a_first && edge.isRequest(bundle.a.bits)) {
      a_set := UIntToOH(bundle.a.bits.source)
      assert(!inflight(bundle.a.bits.source), "'A' channel re-used a source ID" + extra)
    }

    val d_clr = WireInit(0.U(edge.client.endSourceId.W))
    val d_release_ack = bundle.d.bits.opcode === TLMessages.ReleaseAck
    when (bundle.d.fire() && d_first && edge.isResponse(bundle.d.bits) && !d_release_ack) {
      d_clr := UIntToOH(bundle.d.bits.source)
      assume((a_set | inflight)(bundle.d.bits.source), "'D' channel acknowledged for nothing inflight" + extra)
    }

    if (edge.manager.minLatency > 0) {
      assume(a_set =/= d_clr || !a_set.orR, s"'A' and 'D' concurrent, despite minlatency ${edge.manager.minLatency}" + extra)
    }

    inflight := (inflight | a_set) & ~d_clr

    val watchdog = RegInit(0.U(32.W))
    val limit = PlusArg("tilelink_timeout",
      docstring="Kill emulation after INT waiting TileLink cycles. Off if 0.")
    assert (!inflight.orR || limit === 0.U || watchdog < limit, "TileLink timeout expired" + extra)

    watchdog := watchdog + 1.U
    when (bundle.a.fire() || bundle.d.fire()) { watchdog := 0.U }
  }

  def legalizeDESink(bundle: TLBundle, edge: TLEdge) {
    val inflight = RegInit(0.U(edge.manager.endSinkId.W))

    val d_first = edge.first(bundle.d.bits, bundle.d.fire())
    val e_first = true.B

    val d_set = WireInit(0.U(edge.manager.endSinkId.W))
    when (bundle.d.fire() && d_first && edge.isRequest(bundle.d.bits)) {
      d_set := UIntToOH(bundle.d.bits.sink)
      assume(!inflight(bundle.d.bits.sink), "'D' channel re-used a sink ID" + extra)
    }

    val e_clr = WireInit(0.U(edge.manager.endSinkId.W))
    when (bundle.e.fire() && e_first && edge.isResponse(bundle.e.bits)) {
      e_clr := UIntToOH(bundle.e.bits.sink)
      assert((d_set | inflight)(bundle.e.bits.sink), "'E' channel acknowledged for nothing inflight" + extra)
    }

    // edge.client.minLatency applies to BC, not DE

    inflight := (inflight | d_set) & ~e_clr
  }

  def legalizeUnique(bundle: TLBundle, edge: TLEdge) {
    val sourceBits = log2Ceil(edge.client.endSourceId)
    val tooBig = 14 // >16kB worth of flight information gets to be too much
    if (sourceBits > tooBig) {
      println(s"WARNING: TLMonitor instantiated on a bus with source bits (${sourceBits}) > ${tooBig}; A=>D transaction flight will not be checked")
    } else {
      legalizeADSource(bundle, edge)
    }
    if (edge.client.anySupportProbe && edge.manager.anySupportAcquireB) {
      // legalizeBCSourceAddress(bundle, edge) // too much state needed to synthesize...
      val sinkBits = log2Ceil(edge.manager.endSinkId)
      if (sinkBits > tooBig) {
        println(s"WARNING: TLMonitor instantiated on a bus with sink bits (${sinkBits}) > ${tooBig}; D=>E transaction flight will not be checked")
      } else {
        legalizeDESink(bundle, edge)
      }
    }
  }

  def legalize(bundle: TLBundle, edge: TLEdge, reset: Reset) {
    legalizeFormat   (bundle, edge)
    legalizeMultibeat(bundle, edge)
    legalizeUnique   (bundle, edge)
  }
}<|MERGE_RESOLUTION|>--- conflicted
+++ resolved
@@ -23,9 +23,6 @@
   legalize(io.in, args.edge, reset)
 }
 
-<<<<<<< HEAD
-class TLMonitor(args: TLMonitorArgs, monitorDir: MonitorDirection = MonitorDirection.Monitor) extends TLMonitorBase(args)
-=======
 object TLMonitor {
   def apply(enable: Boolean, node: TLNode)(implicit p: Parameters): TLNode = {
     if (enable) {
@@ -34,8 +31,7 @@
   }
 }
 
-class TLMonitor(args: TLMonitorArgs) extends TLMonitorBase(args)
->>>>>>> bb6247ae
+class TLMonitor(args: TLMonitorArgs, monitorDir: MonitorDirection = MonitorDirection.Monitor) extends TLMonitorBase(args)
 {
   val cover_prop_class = PropertyClass.Default
   val desc_text = "Placeholder"
