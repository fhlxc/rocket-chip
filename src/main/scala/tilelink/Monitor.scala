--- conflicted
+++ resolved
@@ -2,7 +2,6 @@
 // See LICENSE.SiFive for license details.
 
 package freechips.rocketchip.tilelink
-// package sifive.enterprise.formal
 
 import chisel3._
 import chisel3.util._
@@ -153,20 +152,12 @@
     }
 
     when (bundle.opcode === TLMessages.Hint) {
-<<<<<<< HEAD
-      assert (edge.manager.supportsHintSafe(edge.address(bundle), bundle.size), "'A' channel carries Hint type unsupported by manager" + extra)
-      assert (source_ok, "'A' channel Hint carries invalid source ID" + extra)
-      assert (is_aligned, "'A' channel Hint address not aligned to size" + extra)
-      assert (TLHints.isHints(bundle.param), "'A' channel Hint carries invalid opcode param" + extra)
-      assert (bundle.mask === mask, "'A' channel Hint contains invalid mask" + extra)
-      assert (!bundle.corrupt, "'A' channel Hint is corrupt" + extra)
-=======
       monAssert (edge.manager.supportsHintSafe(edge.address(bundle), bundle.size), "'A' channel carries Hint type unsupported by manager" + extra)
       monAssert (source_ok, "'A' channel Hint carries invalid source ID" + extra)
       monAssert (is_aligned, "'A' channel Hint address not aligned to size" + extra)
+      monAssert (TLHints.isHints(bundle.param), "'A' channel Hint carries invalid opcode param" + extra)
       monAssert (bundle.mask === mask, "'A' channel Hint contains invalid mask" + extra)
       monAssert (!bundle.corrupt, "'A' channel Hint is corrupt" + extra)
->>>>>>> 7160c4af
     }
   }
 
@@ -442,47 +433,77 @@
     }
   }
 
-  def legalizeResponseD(a: DecoupledIO[TLBundleA], d: DecoupledIO[TLBundleD], edge: TLEdge) {
-    val sym_source = Wire(UInt(5.W))
+  def legalizeADSourceFormal(bundle: TLBundle, edge: TLEdge) {
+    // Symbolic variable
+    val sym_source = Wire(UInt(edge.client.endSourceId.W))
     // TODO: Connect sym_source to a fixed value for simulation and to
     // FormalNoiseMaker for formal setup
     sym_source := 0.U
-    // sym_source := FormalNoiseMaker(sym_source.cloneType, true.B)
+    // sym_source := FormalNoiseMaker(sym_source.cloneType, true.B, 0)
+
+    // Delayed verison of sym_source
+    val sym_source_d = Reg(UInt(edge.client.endSourceId.W))
+    sym_source_d := sym_source
+
+    // These will be constraints for FV setup
+    Property(
+        MonitorDirection.Monitor,
+        (sym_source == sym_source_d),
+        "sym_source should remain stable",
+        PropertyClass.Default)
+    Property(
+        MonitorDirection.Monitor,
+        (sym_source <= edge.client.endSourceId),
+        "sym_source should take legal value",
+        PropertyClass.Default)
 
     val resp_pend = RegInit(false.B)
-    val a_first   = edge.first(a.bits, a.fire())
+    val a_first   = edge.first(bundle.a.bits, bundle.a.fire())
     val opcode    = Reg(UInt())
     val size      = Reg(UInt())
 
-    val d_first = edge.first(d.bits, d.fire())
+    val d_first = edge.first(bundle.d.bits, bundle.d.fire())
 
     // TODO: Qualify *_resp_pend with opcode as well for TL-C config
-    val clr_resp_pend = (d.fire() && d_first && (d.bits.source === sym_source))
-    val set_resp_pend = (a.fire() && a_first && (a.bits.source === sym_source) && !clr_resp_pend)
-    // TODO: Do we need a.fire() below as a_first implies a.fire(), right?
+    val clr_resp_pend = (bundle.d.fire() && d_first && (bundle.d.bits.source === sym_source))
+    val set_resp_pend = (bundle.a.fire() && a_first && (bundle.a.bits.source === sym_source) &&
+                         !clr_resp_pend)
+    // TODO: Do we need bundle.a.fire() below as a_first implies bundle.a.fire(), right?
     when (set_resp_pend) {
       resp_pend := true.B
-      opcode    := a.bits.opcode
-      size      := a.bits.size
+      opcode    := bundle.a.bits.opcode
+      size      := bundle.a.bits.size
     } .elsewhen (clr_resp_pend) {
       resp_pend := false.B
     }
 
-    val resp_size   = Mux(set_resp_pend, a.bits.size, size)
-    val resp_opcode = Mux(set_resp_pend, a.bits.opcode, opcode)
+    val resp_size   = Mux(set_resp_pend, bundle.a.bits.size, size)
+    val resp_opcode = Mux(set_resp_pend, bundle.a.bits.opcode, opcode)
 
     val resp_opcode_legal = Wire(Bool())
-    when ((resp_opcode === TLMessages.Get) || (resp_opcode === TLMessages.ArithmeticData) || (resp_opcode === TLMessages.LogicalData)) {
-      resp_opcode_legal := (d.bits.opcode === TLMessages.AccessAckData)
+    when ((resp_opcode === TLMessages.Get) || (resp_opcode === TLMessages.ArithmeticData) ||
+          (resp_opcode === TLMessages.LogicalData)) {
+      resp_opcode_legal := (bundle.d.bits.opcode === TLMessages.AccessAckData)
     } .elsewhen ((resp_opcode === TLMessages.PutFullData) || (resp_opcode === TLMessages.PutPartialData)) {
-      resp_opcode_legal := (d.bits.opcode === TLMessages.AccessAck)
+      resp_opcode_legal := (bundle.d.bits.opcode === TLMessages.AccessAck)
     } .otherwise {
-      resp_opcode_legal := (d.bits.opcode === TLMessages.HintAck)
-    }
-
-    assume (IfThen(clr_resp_pend, (set_resp_pend || resp_pend)), "'D' channel response arrived without any request" + extra)
-    assume (IfThen(clr_resp_pend, (d.bits.size === resp_size)),  "'D' channel response size does not match request size" + extra)
-    assume (IfThen(clr_resp_pend, resp_opcode_legal),            "'D' channel response does not correspond with request" + extra)
+      resp_opcode_legal := (bundle.d.bits.opcode === TLMessages.HintAck)
+    }
+
+    monAssert (IfThen(resp_pend, !set_resp_pend),
+               "Request message should not be sent with a source ID, for which a response message" +
+               "is already pending (not received until current cycle) for a prior request message" +
+               "with the same source ID" + extra)
+
+    assume (IfThen(clr_resp_pend, (set_resp_pend || resp_pend)),
+            "Response message should be sent with a source ID only if a request message with the" +
+            "same source ID has been accepted or is being accepted in the current cycle" + extra)
+    assume (IfThen(clr_resp_pend, (bundle.d.bits.size === resp_size)),
+            "If d_valid is 1, then d_size should be same as a_size of the corresponding request" +
+            "message" + extra)
+    assume (IfThen(clr_resp_pend, resp_opcode_legal),
+            "If d_valid is 1, then d_opcode should correspond with a_opcode of the corresponding" +
+            "request message" + extra)
   }
 
   def legalizeMultibeatC(c: DecoupledIO[TLBundleC], edge: TLEdge) {
@@ -572,13 +593,9 @@
 
     when (bundle.a.fire() && a_first && edge.isRequest(bundle.a.bits)) {
       a_set := UIntToOH(bundle.a.bits.source)
-<<<<<<< HEAD
       a_opcodes_set := bundle.a.bits.opcode << (bundle.a.bits.source << log_a_opcode_bus_size.U)
       a_sizes_set := bundle.a.bits.size << (bundle.a.bits.source << log_a_size_bus_size.U)
-      assert(!inflight(bundle.a.bits.source), "'A' channel re-used a source ID" + extra)
-=======
       monAssert(!inflight(bundle.a.bits.source), "'A' channel re-used a source ID" + extra)
->>>>>>> 7160c4af
     }
 
     val d_clr = WireInit(0.U(edge.client.endSourceId.W))
@@ -593,9 +610,11 @@
     }
     when (bundle.d.valid && d_first && edge.isResponse(bundle.d.bits) && !d_release_ack) {
       assert(((inflight)(bundle.d.bits.source)) || (bundle.a.valid && (bundle.a.bits.source === bundle.d.bits.source)), "'D' channel acknowledged for nothing inflight" + extra)
-      assert(((bundle.d.bits.opcode === Vec(responseMap)(a_opcode_lookup)) || (bundle.d.bits.opcode === Vec(responseMapSecondOption)(a_opcode_lookup)))
-              || (bundle.a.valid && ((bundle.d.bits.opcode === Vec(responseMap)(bundle.a.bits.opcode)) || (bundle.d.bits.opcode === Vec(responseMapSecondOption)(bundle.a.bits.opcode)))),
-        "'D' channel contains improper opcode response" + extra)
+      // TODO: dhruvg - not enough arguments for method apply: (n: Int, gen: T)(implicit sourceInfo: chisel3.internal.sourceinfo.SourceInfo,
+      //       implicit compileOptions: chisel3.CompileOptions)chisel3.Vec[T] in trait VecFactory
+      // assert(((bundle.d.bits.opcode === Vec(responseMap)(a_opcode_lookup)) || (bundle.d.bits.opcode === Vec(responseMapSecondOption)(a_opcode_lookup)))
+      //         || (bundle.a.valid && ((bundle.d.bits.opcode === Vec(responseMap)(bundle.a.bits.opcode)) || (bundle.d.bits.opcode === Vec(responseMapSecondOption)(bundle.a.bits.opcode)))),
+      //   "'D' channel contains improper opcode response" + extra)
       assert((bundle.d.bits.size === a_size_lookup) || (bundle.a.valid && (bundle.a.bits.size === bundle.d.bits.size)), "'D' channel contains improper response size" + extra)
     }
     when(bundle.d.valid && d_first && a_first && bundle.a.valid && (bundle.a.bits.source === bundle.d.bits.source) && !d_release_ack) {
@@ -648,7 +667,11 @@
     if (sourceBits > tooBig) {
       println(s"WARNING: TLMonitor instantiated on a bus with source bits (${sourceBits}) > ${tooBig}; A=>D transaction flight will not be checked")
     } else {
-      legalizeADSource(bundle, edge)
+      if (monitorDir == MonitorDirection.Monitor) {
+        legalizeADSource(bundle, edge)
+      } else {
+        legalizeADSourceFormal(bundle, edge)
+      }
     }
     if (edge.client.anySupportProbe && edge.manager.anySupportAcquireB) {
       // legalizeBCSourceAddress(bundle, edge) // too much state needed to synthesize...
@@ -665,6 +688,5 @@
     legalizeFormat    (bundle, edge)
     legalizeMultibeat (bundle, edge)
     legalizeUnique    (bundle, edge)
-    legalizeResponseD (bundle.a, bundle.d, edge)
   }
 }