[
    {
<<<<<<< HEAD
        "commit": "fbf73d384e77b108fcc1bf0eae630914c3921ecf",
=======
        "commit": "1863c81af749fbd9f1da5217eeaffbf3119001a0",
>>>>>>> 2a8432d9
        "name": "hardfloat",
        "source": "git@github.com:ucb-bar/berkeley-hardfloat.git"
    },
    {
        "commit": "258e0bd41ddc8811725d51192a8fffb133b6f1c8",
        "name": "api-chisel3-sifive",
        "source": "git@github.com:sifive/api-chisel3-sifive.git"
    },
    {
        "commit": "c890e4f5e504fc79164bc17aa150b236f10cf921",
        "name": "chisel3",
        "source": "git@github.com:freechipsproject/chisel3.git"
    },
    {
        "commit": "f7504d795454a38237a98c27d584c67f20985bdd",
        "name": "firrtl",
        "source": "git@github.com:freechipsproject/firrtl.git"
    },
    {
        "commit": "77195ab12aefc373ca688e0a9c4d710c13191341",
        "name": "torture",
        "source": "git@github.com:ucb-bar/riscv-torture.git"
    },
    {
        "commit": "d619ca850846d2ec36da64bf8a28e7d9a3d9ed1b",
        "name": "api-config-chipsalliance",
        "source": "git@github.com:chipsalliance/api-config-chipsalliance.git"
    }
]<|MERGE_RESOLUTION|>--- conflicted
+++ resolved
@@ -1,10 +1,6 @@
 [
     {
-<<<<<<< HEAD
-        "commit": "fbf73d384e77b108fcc1bf0eae630914c3921ecf",
-=======
-        "commit": "1863c81af749fbd9f1da5217eeaffbf3119001a0",
->>>>>>> 2a8432d9
+        "commit": "f3871f3a74e5f902543a5ebfdba2d01c4a22313b",
         "name": "hardfloat",
         "source": "git@github.com:ucb-bar/berkeley-hardfloat.git"
     },
